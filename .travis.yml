language: python
sudo: false
cache: pip
python:
  - "2.7"
  - "3.4"
  - "3.6"
before_install:
  - sudo apt-get install liblapack-dev
  - pip install --upgrade pip
  - pip install wheel
<<<<<<< HEAD
  - pip install cython numpy scipy scikit-learn
  - if [[ ($TRAVIS_PYTHON_VERSION == "3.6") ||
          ($TRAVIS_PYTHON_VERSION == "2.7")]]; then
              pip install git+https://github.com/skggm/skggm.git@a0ed406586c4364ea3297a658f415e13b5cbdaf8;
    fi
script: pytest test
=======
  - pip install codecov
  - if [[ $TRAVIS_PYTHON_VERSION == "3.4" ]];
    then pip install pytest-cov pytest==3.6;
    fi
  - pip install numpy scipy scikit-learn
script:
  - if [[ $TRAVIS_PYTHON_VERSION == "3.4" ]];
    then pytest test --cov;
    else pytest test;
    fi
after_success:
  - bash <(curl -s https://codecov.io/bash)
>>>>>>> 3d6f2298
<|MERGE_RESOLUTION|>--- conflicted
+++ resolved
@@ -9,19 +9,14 @@
   - sudo apt-get install liblapack-dev
   - pip install --upgrade pip
   - pip install wheel
-<<<<<<< HEAD
-  - pip install cython numpy scipy scikit-learn
+  - pip install cython numpy scipy scikit-learn codecov
   - if [[ ($TRAVIS_PYTHON_VERSION == "3.6") ||
           ($TRAVIS_PYTHON_VERSION == "2.7")]]; then
               pip install git+https://github.com/skggm/skggm.git@a0ed406586c4364ea3297a658f415e13b5cbdaf8;
     fi
-script: pytest test
-=======
-  - pip install codecov
   - if [[ $TRAVIS_PYTHON_VERSION == "3.4" ]];
     then pip install pytest-cov pytest==3.6;
     fi
-  - pip install numpy scipy scikit-learn
 script:
   - if [[ $TRAVIS_PYTHON_VERSION == "3.4" ]];
     then pytest test --cov;
@@ -29,4 +24,3 @@
     fi
 after_success:
   - bash <(curl -s https://codecov.io/bash)
->>>>>>> 3d6f2298
