r"""
Metric Learning with Application for Clustering with Side Information(MMC)

MMC minimizes the sum of squared distances between similar points, while
enforcing the sum of distances between dissimilar ones to be greater than one.
This leads to a convex and, thus, local-minima-free optimization problem that
can be solved efficiently.
However, the algorithm involves the computation of eigenvalues, which is the
main speed-bottleneck. Since it has initially been designed for clustering
applications, one of the implicit assumptions of MMC is that all classes form
a compact set, i.e., follow a unimodal distribution, which restricts the
possible use-cases of this method. However, it is one of the earliest and a
still often cited technique.

Read more in the :ref:`User Guide <mmc>`.

"""

from __future__ import print_function, absolute_import, division
import warnings
import numpy as np
from six.moves import xrange
from sklearn.base import TransformerMixin
from sklearn.utils.validation import assert_all_finite
from sklearn.exceptions import ChangedBehaviorWarning

from .base_metric import _PairsClassifierMixin, MahalanobisMixin
from .constraints import Constraints, wrap_pairs
from ._util import transformer_from_metric, _initialize_metric_mahalanobis


class _BaseMMC(MahalanobisMixin):
  """Mahalanobis Metric for Clustering (MMC)"""

  _tuple_size = 2  # constraints are pairs

  def __init__(self, max_iter=100, max_proj=10000, convergence_threshold=1e-3,
               init=None, A0='deprecated', diagonal=False,
               diagonal_c=1.0, verbose=False, preprocessor=None,
               random_state=None):
    """Initialize MMC.
    Parameters
    ----------
    max_iter : int, optional
    max_proj : int, optional
    convergence_threshold : float, optional
    init : None, string or numpy array, optional (default=None)
        Initialization of the Mahalanobis matrix. Possible options are
        'identity', 'covariance', 'random', and a numpy array of
        shape (n_features, n_features). If None, will be set
        automatically to 'identity' (this is to raise a warning if
        'init' is not set, and stays to its default value (None), in v0.5.0).

         'identity'
            An identity matrix of shape (n_features, n_features).

         'covariance'
            The (pseudo-)inverse of the covariance matrix.

         'random'
            The initial Mahalanobis matrix will be a random SPD matrix of shape
            `(n_features, n_features)`, generated using
            `sklearn.datasets.make_spd_matrix`.

         numpy array
             An SPD matrix of shape (n_features, n_features), that will
             be used as such to initialize the metric.

    verbose : bool, optional
        if True, prints information while learning

    preprocessor : array-like, shape=(n_samples, n_features) or callable
        The preprocessor to call to get tuples from indices. If array-like,
        tuples will be gotten like this: X[indices].
    A0 : Not used.
        .. deprecated:: 0.5.0
          `A0` was deprecated in version 0.5.0 and will
          be removed in 0.6.0. Use 'init' instead.
    diagonal : bool, optional
        if True, a diagonal metric will be learned,
        i.e., a simple scaling of dimensions. The initialization will then
        be the diagonal coefficients of the matrix given as 'init'.
    diagonal_c : float, optional
        weight of the dissimilarity constraint for diagonal
        metric learning
    verbose : bool, optional
        if True, prints information while learning
    preprocessor : array-like, shape=(n_samples, n_features) or callable
        The preprocessor to call to get tuples from indices. If array-like,
        tuples will be gotten like this: X[indices].
    random_state : int or numpy.RandomState or None, optional (default=None)
        A pseudo random number generator object or a seed for it if int. If
        ``init='random'``, ``random_state`` is used to initialize the random
        transformation.
    """
    self.max_iter = max_iter
    self.max_proj = max_proj
    self.convergence_threshold = convergence_threshold
    self.init = init
    self.A0 = A0
    self.diagonal = diagonal
    self.diagonal_c = diagonal_c
    self.verbose = verbose
    self.random_state = random_state
    super(_BaseMMC, self).__init__(preprocessor)

  def _fit(self, pairs, y):
    if self.A0 != 'deprecated':
      warnings.warn('"A0" parameter is not used.'
                    ' It has been deprecated in version 0.5.0 and will be'
                    'removed in 0.6.0. Use "init" instead.',
                    DeprecationWarning)
    pairs, y = self._prepare_inputs(pairs, y,
                                    type_of_inputs='tuples')

    if self.init is None:
      # TODO: replace init=None by init='auto' in v0.6.0 and remove the warning
      msg = ("Warning, no init was set (`init=None`). As of version 0.5.0, "
             "the default init will now be set to 'identity', instead of the "
             "identity divided by a scaling factor of 10. "
             "If you still want to use the same init as in previous "
             "versions, set `init`=np.eye(d)/10, where d is the dimension "
             "of your input space (d=pairs.shape[1]). "
             "This warning will disappear in v0.6.0, and `init` parameter's"
             " default value will be set to 'auto'.")
      warnings.warn(msg, ChangedBehaviorWarning)
      init = 'identity'
    else:
      init = self.init

    self.A_ = _initialize_metric_mahalanobis(pairs, init,
                                             random_state=self.random_state,
                                             matrix_name='init')

    if self.diagonal:
      return self._fit_diag(pairs, y)
    else:
      return self._fit_full(pairs, y)

  def _fit_full(self, pairs, y):
    """Learn full metric using MMC.

    Parameters
    ----------
    X : (n x d) data matrix
        each row corresponds to a single instance
    constraints : 4-tuple of arrays
        (a,b,c,d) indices into X, with (a,b) specifying similar and (c,d)
        dissimilar pairs
    """
    num_dim = pairs.shape[2]

    error1 = error2 = 1e10
    eps = 0.01        # error-bound of iterative projection on C1 and C2
    A = self.A_

    pos_pairs, neg_pairs = pairs[y == 1], pairs[y == -1]

    # Create weight vector from similar samples
    pos_diff = pos_pairs[:, 0, :] - pos_pairs[:, 1, :]
    w = np.einsum('ij,ik->jk', pos_diff, pos_diff).ravel()
    # `w` is the sum of all outer products of the rows in `pos_diff`.
    # The above `einsum` is equivalent to the much more inefficient:
    # w = np.apply_along_axis(
    #         lambda x: np.outer(x,x).ravel(),
    #         1,
    #         X[a] - X[b]
    #     ).sum(axis = 0)
    t = w.dot(A.ravel()) / 100.0

    w_norm = np.linalg.norm(w)
    w1 = w / w_norm  # make `w` a unit vector
    t1 = t / w_norm  # distance from origin to `w^T*x=t` plane

    cycle = 1
    alpha = 0.1  # initial step size along gradient
    grad1 = self._fS1(pos_pairs, A)            # gradient of similarity
    # constraint function
    grad2 = self._fD1(neg_pairs, A)            # gradient of dissimilarity
    # constraint function
    M = self._grad_projection(grad1, grad2)  # gradient of fD1 orthogonal to fS1

    A_old = A.copy()

    for cycle in xrange(self.max_iter):

      # projection of constraints C1 and C2
      satisfy = False

      for it in xrange(self.max_proj):

        # First constraint:
        # f(A) = \sum_{i,j \in S} d_ij' A d_ij <= t              (1)
        # (1) can be rewritten as a linear constraint: w^T x = t,
        # where x is the unrolled matrix of A,
        # w is also an unrolled matrix of W where
        # W_{kl}= \sum_{i,j \in S}d_ij^k * d_ij^l
        x0 = A.ravel()
        if w.dot(x0) <= t:
          x = x0
        else:
          x = x0 + (t1 - w1.dot(x0)) * w1
          A[:] = x.reshape(num_dim, num_dim)

        # Second constraint:
        # PSD constraint A >= 0
        # project A onto domain A>0
        l, V = np.linalg.eigh((A + A.T) / 2)
        A[:] = np.dot(V * np.maximum(0, l[None,:]), V.T)

        fDC2 = w.dot(A.ravel())
        error2 = (fDC2 - t) / t
        if error2 < eps:
          satisfy = True
          break

      # third constraint: gradient ascent
      # max: g(A) >= 1
      # here we suppose g(A) = fD(A) = \sum_{I,J \in D} sqrt(d_ij' A d_ij)

      obj_previous = self._fD(neg_pairs, A_old)  # g(A_old)
      obj = self._fD(neg_pairs, A)               # g(A)

      if satisfy and (obj > obj_previous or cycle == 0):

        # If projection of 1 and 2 is successful, and such projection
        # improves objective function, slightly increase learning rate
        # and update from the current A.
        alpha *= 1.05
        A_old[:] = A
        grad2 = self._fS1(pos_pairs, A)
        grad1 = self._fD1(neg_pairs, A)
        M = self._grad_projection(grad1, grad2)
        A += alpha * M

      else:

        # If projection of 1 and 2 failed, or obj <= obj_previous due
        # to projection of 1 and 2, shrink learning rate and re-update
        # from the previous A.
        alpha /= 2
        A[:] = A_old + alpha * M

      delta = np.linalg.norm(alpha * M) / np.linalg.norm(A_old)
      if delta < self.convergence_threshold:
        break
      if self.verbose:
        print('mmc iter: %d, conv = %f, projections = %d' % (cycle, delta, it+1))

    if delta > self.convergence_threshold:
      self.converged_ = False
      if self.verbose:
        print('mmc did not converge, conv = %f' % (delta,))
    else:
      self.converged_ = True
      if self.verbose:
        print('mmc converged at iter %d, conv = %f' % (cycle, delta))
    self.A_[:] = A_old
    self.n_iter_ = cycle

    self.transformer_ = transformer_from_metric(self.A_)
    return self

  def _fit_diag(self, pairs, y):
    """Learn diagonal metric using MMC.
    Parameters
    ----------
    X : (n x d) data matrix
        each row corresponds to a single instance
    constraints : 4-tuple of arrays
        (a,b,c,d) indices into X, with (a,b) specifying similar and (c,d)
        dissimilar pairs
    """
    num_dim = pairs.shape[2]
    pos_pairs, neg_pairs = pairs[y == 1], pairs[y == -1]
    s_sum = np.sum((pos_pairs[:, 0, :] - pos_pairs[:, 1, :]) ** 2, axis=0)

    it = 0
    error = 1.0
    eps = 1e-6
    reduction = 2.0
    w = np.diag(self.A_).copy()

    while error > self.convergence_threshold and it < self.max_iter:

      fD0, fD_1st_d, fD_2nd_d = self._D_constraint(neg_pairs, w)
      obj_initial = np.dot(s_sum, w) + self.diagonal_c * fD0
      fS_1st_d = s_sum  # first derivative of the similarity constraints

      gradient = fS_1st_d - self.diagonal_c * fD_1st_d               # gradient of the objective
      hessian = -self.diagonal_c * fD_2nd_d + eps * np.eye(num_dim)  # Hessian of the objective
      step = np.dot(np.linalg.inv(hessian), gradient)

      # Newton-Rapshon update
      # search over optimal lambda
      lambd = 1  # initial step-size
      w_tmp = np.maximum(0, w - lambd * step)
      obj = (np.dot(s_sum, w_tmp) + self.diagonal_c *
             self._D_objective(neg_pairs, w_tmp))
      assert_all_finite(obj)
      obj_previous = obj + 1  # just to get the while-loop started

      inner_it = 0
      while obj < obj_previous:
        obj_previous = obj
        w_previous = w_tmp.copy()
        lambd /= reduction
        w_tmp = np.maximum(0, w - lambd * step)
        obj = (np.dot(s_sum, w_tmp) + self.diagonal_c *
               self._D_objective(neg_pairs, w_tmp))
        inner_it += 1
        assert_all_finite(obj)

      w[:] = w_previous
      error = np.abs((obj_previous - obj_initial) / obj_previous)
      if self.verbose:
        print('mmc iter: %d, conv = %f' % (it, error))
      it += 1

    self.A_ = np.diag(w)

    self.transformer_ = transformer_from_metric(self.A_)
    return self

  def _fD(self, neg_pairs, A):
    """The value of the dissimilarity constraint function.

    f = f(\sum_{ij \in D} distance(x_i, x_j))
    i.e. distance can be L1:  \sqrt{(x_i-x_j)A(x_i-x_j)'}
    """
    diff = neg_pairs[:, 0, :] - neg_pairs[:, 1, :]
    return np.log(np.sum(np.sqrt(np.sum(np.dot(diff, A) * diff, axis=1))) + 1e-6)

  def _fD1(self, neg_pairs, A):
    """The gradient of the dissimilarity constraint function w.r.t. A.

    For example, let distance by L1 norm:
    f = f(\sum_{ij \in D} \sqrt{(x_i-x_j)A(x_i-x_j)'})
    df/dA_{kl} = f'* d(\sum_{ij \in D} \sqrt{(x_i-x_j)^k*(x_i-x_j)^l})/dA_{kl}

    Note that d_ij*A*d_ij' = tr(d_ij*A*d_ij') = tr(d_ij'*d_ij*A)
    so, d(d_ij*A*d_ij')/dA = d_ij'*d_ij
        df/dA = f'(\sum_{ij \in D} \sqrt{tr(d_ij'*d_ij*A)})
                * 0.5*(\sum_{ij \in D} (1/sqrt{tr(d_ij'*d_ij*A)})*(d_ij'*d_ij))
    """
    dim = neg_pairs.shape[2]
    diff = neg_pairs[:, 0, :] - neg_pairs[:, 1, :]
    # outer products of all rows in `diff`
    M = np.einsum('ij,ik->ijk', diff, diff)
    # faster version of: dist = np.sqrt(np.sum(M * A[None,:,:], axis=(1,2)))
    dist = np.sqrt(np.einsum('ijk,jk', M, A))
    # faster version of: sum_deri = np.sum(M / (2 * (dist[:,None,None] + 1e-6)), axis=0)
    sum_deri = np.einsum('ijk,i->jk', M, 0.5 / (dist + 1e-6))
    sum_dist = dist.sum()
    return sum_deri / (sum_dist + 1e-6)

  def _fS1(self, pos_pairs, A):
    """The gradient of the similarity constraint function w.r.t. A.

    f = \sum_{ij}(x_i-x_j)A(x_i-x_j)' = \sum_{ij}d_ij*A*d_ij'
    df/dA = d(d_ij*A*d_ij')/dA

    Note that d_ij*A*d_ij' = tr(d_ij*A*d_ij') = tr(d_ij'*d_ij*A)
    so, d(d_ij*A*d_ij')/dA = d_ij'*d_ij
    """
    dim = pos_pairs.shape[2]
    diff = pos_pairs[:, 0, :] - pos_pairs[:, 1, :]
    return np.einsum('ij,ik->jk', diff, diff)  # sum of outer products of all rows in `diff`

  def _grad_projection(self, grad1, grad2):
    grad2 = grad2 / np.linalg.norm(grad2)
    gtemp = grad1 - np.sum(grad1 * grad2) * grad2
    gtemp /= np.linalg.norm(gtemp)
    return gtemp

  def _D_objective(self, neg_pairs, w):
    return np.log(np.sum(np.sqrt(np.sum(((neg_pairs[:, 0, :] -
                                          neg_pairs[:, 1, :]) ** 2) *
                                        w[None,:], axis=1) + 1e-6)))

  def _D_constraint(self, neg_pairs, w):
    """Compute the value, 1st derivative, second derivative (Hessian) of
    a dissimilarity constraint function gF(sum_ij distance(d_ij A d_ij))
    where A is a diagonal matrix (in the form of a column vector 'w').
    """
    diff = neg_pairs[:, 0, :] - neg_pairs[:, 1, :]
    diff_sq = diff * diff
    dist = np.sqrt(diff_sq.dot(w))
    sum_deri1 = np.einsum('ij,i', diff_sq, 0.5 / np.maximum(dist, 1e-6))
    sum_deri2 = np.einsum(
        'ij,ik->jk',
        diff_sq,
        diff_sq / (-4 * np.maximum(1e-6, dist**3))[:,None]
    )
    sum_dist = dist.sum()
    return (
      np.log(sum_dist),
      sum_deri1 / sum_dist,
      sum_deri2 / sum_dist - np.outer(sum_deri1, sum_deri1) / (sum_dist * sum_dist)
    )


class MMC(_BaseMMC, _PairsClassifierMixin):
  """Mahalanobis Metric for Clustering (MMC)

  Attributes
  ----------
  n_iter_ : `int`
      The number of iterations the solver has run.

<<<<<<< HEAD
  transformer_ : `numpy.ndarray`, shape=(n_features, n_features)
=======
  transformer_ : `numpy.ndarray`, shape=(n_components, n_features)
>>>>>>> 3899653b
      The linear transformation ``L`` deduced from the learned Mahalanobis
      metric (See function `transformer_from_metric`.)

  threshold_ : `float`
      If the distance metric between two points is lower than this threshold,
      points will be classified as similar, otherwise they will be
      classified as dissimilar.
  """

  def fit(self, pairs, y, calibration_params=None):
    """Learn the MMC model.

    The threshold will be calibrated on the trainset using the parameters
    `calibration_params`.

    Parameters
    ----------
    pairs : array-like, shape=(n_constraints, 2, n_features) or
           (n_constraints, 2)
        3D Array of pairs with each row corresponding to two points,
        or 2D array of indices of pairs if the metric learner uses a
        preprocessor.
    y : array-like, of shape (n_constraints,)
        Labels of constraints. Should be -1 for dissimilar pair, 1 for similar.
    calibration_params : `dict` or `None`
        Dictionary of parameters to give to `calibrate_threshold` for the
        threshold calibration step done at the end of `fit`. If `None` is
        given, `calibrate_threshold` will use the default parameters.
    Returns
    -------
    self : object
        Returns the instance.
    """
    calibration_params = (calibration_params if calibration_params is not
                          None else dict())
    self._validate_calibration_params(**calibration_params)
    self._fit(pairs, y)
    self.calibrate_threshold(pairs, y, **calibration_params)
    return self


class MMC_Supervised(_BaseMMC, TransformerMixin):
  """Supervised version of Mahalanobis Metric for Clustering (MMC)

  Attributes
  ----------
  n_iter_ : `int`
      The number of iterations the solver has run.

<<<<<<< HEAD
  transformer_ : `numpy.ndarray`, shape=(n_features, n_features)
=======
  transformer_ : `numpy.ndarray`, shape=(n_components, n_features)
>>>>>>> 3899653b
      The linear transformation ``L`` deduced from the learned Mahalanobis
      metric (See function `transformer_from_metric`.)
  """

  def __init__(self, max_iter=100, max_proj=10000, convergence_threshold=1e-6,
               num_labeled='deprecated', num_constraints=None, init=None,
               A0='deprecated', diagonal=False, diagonal_c=1.0, verbose=False,
               preprocessor=None, random_state=None):
    """Initialize the supervised version of `MMC`.

    `MMC_Supervised` creates pairs of similar sample by taking same class
    samples, and pairs of dissimilar samples by taking different class
    samples. It then passes these pairs to `MMC` for training.

    Parameters
    ----------
    max_iter : int, optional
    max_proj : int, optional
    convergence_threshold : float, optional
    num_labeled : Not used
      .. deprecated:: 0.5.0
         `num_labeled` was deprecated in version 0.5.0 and will
         be removed in 0.6.0.
    num_constraints: int, optional
        number of constraints to generate
    init : None, string or numpy array, optional (default=None)
        Initialization of the Mahalanobis matrix. Possible options are
        'identity', 'covariance', 'random', and a numpy array of
        shape (n_features, n_features). If None, will be set
        automatically to 'identity' (this is to raise a warning if
        'init' is not set, and stays to its default value (None), in v0.5.0).

         'identity'
             An identity matrix of shape (n_features, n_features).

         'covariance'
             The (pseudo-)inverse of the covariance matrix.

         'random'
             The initial Mahalanobis matrix will be a random SPD matrix of
             shape `(n_features, n_features)`, generated using
             `sklearn.datasets.make_spd_matrix`.

         numpy array
             A numpy array of shape (n_features, n_features), that will
             be used as such to initialize the metric.

    verbose : bool, optional
        if True, prints information while learning

    preprocessor : array-like, shape=(n_samples, n_features) or callable
        The preprocessor to call to get tuples from indices. If array-like,
        tuples will be gotten like this: X[indices].
    A0 : Not used.
        .. deprecated:: 0.5.0
          `A0` was deprecated in version 0.5.0 and will
          be removed in 0.6.0. Use 'init' instead.
    diagonal : bool, optional
        if True, a diagonal metric will be learned,
        i.e., a simple scaling of dimensions
    diagonal_c : float, optional
        weight of the dissimilarity constraint for diagonal
        metric learning
    verbose : bool, optional
        if True, prints information while learning
    preprocessor : array-like, shape=(n_samples, n_features) or callable
        The preprocessor to call to get tuples from indices. If array-like,
        tuples will be formed like this: X[indices].
    random_state : int or numpy.RandomState or None, optional (default=None)
        A pseudo random number generator object or a seed for it if int. If
        ``init='random'``, ``random_state`` is used to initialize the random
        Mahalanobis matrix.
    """
    _BaseMMC.__init__(self, max_iter=max_iter, max_proj=max_proj,
                      convergence_threshold=convergence_threshold,
                      init=init, A0=A0, diagonal=diagonal,
                      diagonal_c=diagonal_c, verbose=verbose,
                      preprocessor=preprocessor, random_state=random_state)
    self.num_labeled = num_labeled
    self.num_constraints = num_constraints

  def fit(self, X, y, random_state=np.random):
    """Create constraints from labels and learn the MMC model.

    Parameters
    ----------
    X : (n x d) matrix
        Input data, where each row corresponds to a single instance.
    y : (n) array-like
        Data labels.
    random_state : numpy.random.RandomState, optional
        If provided, controls random number generation.
    """
    if self.num_labeled != 'deprecated':
      warnings.warn('"num_labeled" parameter is not used.'
                    ' It has been deprecated in version 0.5.0 and will be'
                    ' removed in 0.6.0', DeprecationWarning)
    X, y = self._prepare_inputs(X, y, ensure_min_samples=2)
    num_constraints = self.num_constraints
    if num_constraints is None:
      num_classes = len(np.unique(y))
      num_constraints = 20 * num_classes**2

    c = Constraints(y)
    pos_neg = c.positive_negative_pairs(num_constraints,
                                        random_state=random_state)
    pairs, y = wrap_pairs(X, pos_neg)
    return _BaseMMC._fit(self, pairs, y)<|MERGE_RESOLUTION|>--- conflicted
+++ resolved
@@ -408,11 +408,7 @@
   n_iter_ : `int`
       The number of iterations the solver has run.
 
-<<<<<<< HEAD
   transformer_ : `numpy.ndarray`, shape=(n_features, n_features)
-=======
-  transformer_ : `numpy.ndarray`, shape=(n_components, n_features)
->>>>>>> 3899653b
       The linear transformation ``L`` deduced from the learned Mahalanobis
       metric (See function `transformer_from_metric`.)
 
@@ -462,11 +458,7 @@
   n_iter_ : `int`
       The number of iterations the solver has run.
 
-<<<<<<< HEAD
   transformer_ : `numpy.ndarray`, shape=(n_features, n_features)
-=======
-  transformer_ : `numpy.ndarray`, shape=(n_components, n_features)
->>>>>>> 3899653b
       The linear transformation ``L`` deduced from the learned Mahalanobis
       metric (See function `transformer_from_metric`.)
   """
