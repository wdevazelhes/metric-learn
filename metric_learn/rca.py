"""
Relative Components Analysis (RCA)
"""

from __future__ import absolute_import
import numpy as np
import warnings
from six.moves import xrange
from sklearn import decomposition
from sklearn.base import TransformerMixin
from sklearn.exceptions import ChangedBehaviorWarning

from ._util import _check_n_components
from .base_metric import MahalanobisMixin
from .constraints import Constraints


# mean center each chunklet separately
def _chunk_mean_centering(data, chunks):
  num_chunks = chunks.max() + 1
  chunk_mask = chunks != -1
  # We need to ensure the data is float so that we can substract the
  # mean on it
  chunk_data = data[chunk_mask].astype(float, copy=False)
  chunk_labels = chunks[chunk_mask]
  for c in xrange(num_chunks):
    mask = chunk_labels == c
    chunk_data[mask] -= chunk_data[mask].mean(axis=0)

  return chunk_mask, chunk_data


class RCA(MahalanobisMixin, TransformerMixin):
  """Relevant Components Analysis (RCA)

  RCA learns a full rank Mahalanobis distance metric based on a weighted sum of
  in-chunklets covariance matrices. It applies a global linear transformation
  to assign large weights to relevant dimensions and low weights to irrelevant
  dimensions. Those relevant dimensions are estimated using "chunklets",
  subsets of points that are known to belong to the same class.

  Read more in the :ref:`User Guide <rca>`.

  Parameters
  ----------
  n_components : int or None, optional (default=None)
      Dimensionality of reduced space (if None, defaults to dimension of X).

  num_dims : Not used

      .. deprecated:: 0.5.0
        `num_dims` was deprecated in version 0.5.0 and will
        be removed in 0.6.0. Use `n_components` instead.

  pca_comps : Not used
      .. deprecated:: 0.5.0
      `pca_comps` was deprecated in version 0.5.0 and will
      be removed in 0.6.0.

  preprocessor : array-like, shape=(n_samples, n_features) or callable
      The preprocessor to call to get tuples from indices. If array-like,
      tuples will be formed like this: X[indices].

  Examples
  --------
  >>> from metric_learn import RCA_Supervised
  >>> from sklearn.datasets import load_iris
  >>> iris_data = load_iris()
  >>> X = iris_data['data']
  >>> Y = iris_data['target']
  >>> rca = RCA_Supervised(num_chunks=30, chunk_size=2)
  >>> rca.fit(X, Y)

  References
  ------------------
  .. [1] `Adjustment learning and relevant component analysis
         <http://citeseerx.ist.\
psu.edu/viewdoc/download?doi=10.1.1.19.2871&rep=rep1&type=pdf>`_ Noam
         Shental, et al.


  Attributes
  ----------
  transformer_ : `numpy.ndarray`, shape=(n_components, n_features)
      The learned linear transformation ``L``.
  """

  def __init__(self, n_components=None, num_dims='deprecated',
               pca_comps='deprecated', preprocessor=None):
    self.n_components = n_components
    self.num_dims = num_dims
    self.pca_comps = pca_comps
    super(RCA, self).__init__(preprocessor)

  def _check_dimension(self, rank, X):
    d = X.shape[1]
    if rank < d:
      warnings.warn('The inner covariance matrix is not invertible, '
                    'so the transformation matrix may contain Nan values. '
                    'You should reduce the dimensionality of your input,'
                    'for instance using `sklearn.decomposition.PCA` as a '
                    'preprocessing step.')

    dim = _check_n_components(d, self.n_components)
    return dim

  def fit(self, X, chunks):
    """Learn the RCA model.

    Parameters
    ----------
    data : (n x d) data matrix
        Each row corresponds to a single instance
    chunks : (n,) array of ints
        When ``chunks[i] == -1``, point i doesn't belong to any chunklet.
        When ``chunks[i] == j``, point i belongs to chunklet j.
    """
    if self.num_dims != 'deprecated':
      warnings.warn('"num_dims" parameter is not used.'
                    ' It has been deprecated in version 0.5.0 and will be'
                    ' removed in 0.6.0. Use "n_components" instead',
                    DeprecationWarning)

    if self.pca_comps != 'deprecated':
      warnings.warn(
        '"pca_comps" parameter is not used. '
        'It has been deprecated in version 0.5.0 and will be'
        'removed in 0.6.0. RCA will not do PCA preprocessing anymore. If '
        'you still want to do it, you could use '
        '`sklearn.decomposition.PCA` and an `sklearn.pipeline.Pipeline`.',
        DeprecationWarning)

    X, chunks = self._prepare_inputs(X, chunks, ensure_min_samples=2)

    warnings.warn(
      "RCA will no longer center the data before training. If you want "
      "to do some preprocessing, you should do it manually (you can also "
      "use an `sklearn.pipeline.Pipeline` for instance). This warning "
      "will disappear in version 0.6.0.", ChangedBehaviorWarning)

    chunks = np.asanyarray(chunks, dtype=int)
    chunk_mask, chunked_data = _chunk_mean_centering(X, chunks)

    inner_cov = np.atleast_2d(np.cov(chunked_data, rowvar=0, bias=1))
    dim = self._check_dimension(np.linalg.matrix_rank(inner_cov), X)

    # Fisher Linear Discriminant projection
    if dim < X.shape[1]:
      total_cov = np.cov(X[chunk_mask], rowvar=0)
      tmp = np.linalg.lstsq(total_cov, inner_cov)[0]
      vals, vecs = np.linalg.eig(tmp)
      inds = np.argsort(vals)[:dim]
      A = vecs[:, inds]
      inner_cov = np.atleast_2d(A.T.dot(inner_cov).dot(A))
      self.transformer_ = _inv_sqrtm(inner_cov).dot(A.T)
    else:
      self.transformer_ = _inv_sqrtm(inner_cov).T

    return self


def _inv_sqrtm(x):
  '''Computes x^(-1/2)'''
  vals, vecs = np.linalg.eigh(x)
  return (vecs / np.sqrt(vals)).dot(vecs.T)


class RCA_Supervised(RCA):
  """Supervised version of Relevant Components Analysis (RCA)

  `RCA_Supervised` creates chunks of similar points by first sampling a
  class, taking `chunk_size` elements in it, and repeating the process
  `num_chunks` times.

  Parameters
  ----------
  n_components : int or None, optional (default=None)
      Dimensionality of reduced space (if None, defaults to dimension of X).

  num_dims : Not used

      .. deprecated:: 0.5.0
        `num_dims` was deprecated in version 0.5.0 and will
        be removed in 0.6.0. Use `n_components` instead.

  num_chunks: int, optional
  chunk_size: int, optional
  preprocessor : array-like, shape=(n_samples, n_features) or callable
      The preprocessor to call to get tuples from indices. If array-like,
      tuples will be formed like this: X[indices].

  Attributes
  ----------
  transformer_ : `numpy.ndarray`, shape=(n_components, n_features)
      The learned linear transformation ``L``.
  """

  def __init__(self, num_dims='deprecated', n_components=None,
               pca_comps='deprecated', num_chunks=100, chunk_size=2,
<<<<<<< HEAD
               preprocessor=None, random_state=None):
    """Initialize the supervised version of `RCA`.

    `RCA_Supervised` creates chunks of similar points by first sampling a
    class, taking `chunk_size` elements in it, and repeating the process
    `num_chunks` times.

    Parameters
    ----------
    n_components : int or None, optional (default=None)
        Dimensionality of reduced space (if None, defaults to dimension of X).

    num_dims : Not used

        .. deprecated:: 0.5.0
          `num_dims` was deprecated in version 0.5.0 and will
          be removed in 0.6.0. Use `n_components` instead.

    num_chunks: int, optional
    chunk_size: int, optional
    preprocessor : array-like, shape=(n_samples, n_features) or callable
        The preprocessor to call to get tuples from indices. If array-like,
        tuples will be formed like this: X[indices].
    random_state : int or numpy.RandomState or None, optional (default=None)
        A pseudo random number generator object or a seed for it if int.
        It is used to randomly sample constraints from labels.
    """
=======
               preprocessor=None):
>>>>>>> 46a948a7
    RCA.__init__(self, num_dims=num_dims, n_components=n_components,
                 pca_comps=pca_comps, preprocessor=preprocessor)
    self.num_chunks = num_chunks
    self.chunk_size = chunk_size
    self.random_state = random_state

  def fit(self, X, y, random_state='deprecated'):
    """Create constraints from labels and learn the RCA model.
    Needs num_constraints specified in constructor.

    Parameters
    ----------
    X : (n x d) data matrix
        each row corresponds to a single instance
    y : (n) data labels
    random_state : Not used
      .. deprecated:: 0.5.0
        `random_state` in the `fit` function was deprecated in version 0.5.0
        and will be removed in 0.6.0. Set `random_state` at initialization
        instead (when instantiating a new `RCA_Supervised` object).
    """
    if random_state != 'deprecated':
      warnings.warn('"random_state" parameter in the `fit` function is '
                    'deprecated. Set `random_state` at initialization '
                    'instead (when instantiating a new `RCA_Supervised` '
                    'object).', DeprecationWarning)
    else:
      warnings.warn('As of v0.5.0, `RCA_Supervised` now uses the '
                    '`random_state` given at initialization to sample '
                    'constraints, not the default `np.random` from the `fit` '
                    'method, since this argument is now deprecated. '
                    'This warning will disappear in v0.6.0.',
                    ChangedBehaviorWarning)
    X, y = self._prepare_inputs(X, y, ensure_min_samples=2)
    chunks = Constraints(y).chunks(num_chunks=self.num_chunks,
                                   chunk_size=self.chunk_size,
                                   random_state=self.random_state)
    return RCA.fit(self, X, chunks)<|MERGE_RESOLUTION|>--- conflicted
+++ resolved
@@ -172,23 +172,6 @@
   class, taking `chunk_size` elements in it, and repeating the process
   `num_chunks` times.
 
-  Parameters
-  ----------
-  n_components : int or None, optional (default=None)
-      Dimensionality of reduced space (if None, defaults to dimension of X).
-
-  num_dims : Not used
-
-      .. deprecated:: 0.5.0
-        `num_dims` was deprecated in version 0.5.0 and will
-        be removed in 0.6.0. Use `n_components` instead.
-
-  num_chunks: int, optional
-  chunk_size: int, optional
-  preprocessor : array-like, shape=(n_samples, n_features) or callable
-      The preprocessor to call to get tuples from indices. If array-like,
-      tuples will be formed like this: X[indices].
-
   Attributes
   ----------
   transformer_ : `numpy.ndarray`, shape=(n_components, n_features)
@@ -197,7 +180,6 @@
 
   def __init__(self, num_dims='deprecated', n_components=None,
                pca_comps='deprecated', num_chunks=100, chunk_size=2,
-<<<<<<< HEAD
                preprocessor=None, random_state=None):
     """Initialize the supervised version of `RCA`.
 
@@ -217,17 +199,26 @@
           be removed in 0.6.0. Use `n_components` instead.
 
     num_chunks: int, optional
+
     chunk_size: int, optional
+
     preprocessor : array-like, shape=(n_samples, n_features) or callable
         The preprocessor to call to get tuples from indices. If array-like,
         tuples will be formed like this: X[indices].
+
     random_state : int or numpy.RandomState or None, optional (default=None)
         A pseudo random number generator object or a seed for it if int.
         It is used to randomly sample constraints from labels.
-    """
-=======
+
+    Attributes
+    ----------
+    transformer_ : `numpy.ndarray`, shape=(n_components, n_features)
+        The learned linear transformation ``L``.
+  """
+
+  def __init__(self, num_dims='deprecated', n_components=None,
+               pca_comps='deprecated', num_chunks=100, chunk_size=2,
                preprocessor=None):
->>>>>>> 46a948a7
     RCA.__init__(self, num_dims=num_dims, n_components=n_components,
                  pca_comps=pca_comps, preprocessor=preprocessor)
     self.num_chunks = num_chunks
