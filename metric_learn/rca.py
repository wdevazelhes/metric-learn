--- conflicted
+++ resolved
@@ -48,12 +48,8 @@
       The learned linear transformation ``L``.
   """
 
-<<<<<<< HEAD
-  def __init__(self, num_dims=None, pca_comps='deprecated', preprocessor=None):
-=======
   def __init__(self, n_components=None, num_dims='deprecated',
-               pca_comps=None, preprocessor=None):
->>>>>>> 130cbadf
+               pca_comps='deprecated', preprocessor=None):
     """Initialize the learner.
 
     Parameters
@@ -104,19 +100,17 @@
         When ``chunks[i] == -1``, point i doesn't belong to any chunklet.
         When ``chunks[i] == j``, point i belongs to chunklet j.
     """
-<<<<<<< HEAD
-    if self.pca_comps != 'deprecated':
-      warnings.warn('"pca_comps" parameter is not used.'
-                    ' It has been deprecated in version 0.5.0 and will be'
-                    'removed in 0.6.0', DeprecationWarning)
-
-=======
     if self.num_dims != 'deprecated':
       warnings.warn('"num_dims" parameter is not used.'
                     ' It has been deprecated in version 0.5.0 and will be'
                     ' removed in 0.6.0. Use "n_components" instead',
                     DeprecationWarning)
->>>>>>> 130cbadf
+
+    if self.pca_comps != 'deprecated':
+      warnings.warn('"pca_comps" parameter is not used.'
+                    ' It has been deprecated in version 0.5.0 and will be'
+                    'removed in 0.6.0', DeprecationWarning)
+
     X, chunks = self._prepare_inputs(X, chunks, ensure_min_samples=2)
 
     warnings.warn("RCA will no longer be trained on a preprocessed version "
@@ -162,14 +156,9 @@
       The learned linear transformation ``L``.
   """
 
-<<<<<<< HEAD
-  def __init__(self, num_dims=None, pca_comps='deprecated', num_chunks=100,
-               chunk_size=2, preprocessor=None):
-=======
   def __init__(self, num_dims='deprecated', n_components=None,
-               pca_comps=None, num_chunks=100, chunk_size=2,
+               pca_comps='deprecated', num_chunks=100, chunk_size=2,
                preprocessor=None):
->>>>>>> 130cbadf
     """Initialize the supervised version of `RCA`.
 
     `RCA_Supervised` creates chunks of similar points by first sampling a
