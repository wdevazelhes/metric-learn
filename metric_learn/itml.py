"""
Information Theoretic Metric Learning, Kulis et al., ICML 2007

ITML minimizes the differential relative entropy between two multivariate
Gaussians under constraints on the distance function,
which can be formulated into a Bregman optimization problem by minimizing the
LogDet divergence subject to linear constraints.
This algorithm can handle a wide variety of constraints and can optionally
incorporate a prior on the distance function.
Unlike some other methods, ITML does not rely on an eigenvalue computation
or semi-definite programming.

Adapted from Matlab code at http://www.cs.utexas.edu/users/pjain/itml/
"""

from __future__ import print_function, absolute_import
import numpy as np
from six.moves import xrange
from sklearn.metrics import pairwise_distances
from sklearn.utils.validation import check_array, check_X_y
from sklearn.exceptions import NotFittedError

<<<<<<< HEAD
from .base_metric import BaseMetricLearner, MahalanobisMixin
=======
from .base_metric import (BaseMetricLearner, _PairsClassifierMixin,
                          MetricTransformer)
>>>>>>> 24b0defb
from .constraints import Constraints, wrap_pairs
from ._util import vector_norm


<<<<<<< HEAD
class ITML(BaseMetricLearner, MahalanobisMixin):
=======
class _BaseITML(BaseMetricLearner):
>>>>>>> 24b0defb
  """Information Theoretic Metric Learning (ITML)"""
  def __init__(self, gamma=1., max_iter=1000, convergence_threshold=1e-3,
               A0=None, verbose=False):
    """Initialize ITML.

    Parameters
    ----------
    gamma : float, optional
        value for slack variables

    max_iter : int, optional

    convergence_threshold : float, optional

    A0 : (d x d) matrix, optional
        initial regularization matrix, defaults to identity

    verbose : bool, optional
        if True, prints information while learning
    """
    self.gamma = gamma
    self.max_iter = max_iter
    self.convergence_threshold = convergence_threshold
    self.A0 = A0
    self.verbose = verbose

  def _process_pairs(self, pairs, y, bounds):
    pairs, y = check_X_y(pairs, y, accept_sparse=False,
                                      ensure_2d=False, allow_nd=True)

    # check to make sure that no two constrained vectors are identical
    pos_pairs, neg_pairs = pairs[y == 1], pairs[y == -1]
    pos_no_ident = vector_norm(pos_pairs[:, 0, :] - pos_pairs[:, 1, :]) > 1e-9
    pos_pairs = pos_pairs[pos_no_ident]
    neg_no_ident = vector_norm(neg_pairs[:, 0, :] - neg_pairs[:, 1, :]) > 1e-9
    neg_pairs = neg_pairs[neg_no_ident]
    # init bounds
    if bounds is None:
      X = np.vstack({tuple(row) for row in pairs.reshape(-1, pairs.shape[2])})
      self.bounds_ = np.percentile(pairwise_distances(X), (5, 95))
    else:
      assert len(bounds) == 2
      self.bounds_ = bounds
    self.bounds_[self.bounds_==0] = 1e-9
    # init metric
    if self.A0 is None:
      self.A_ = np.identity(pairs.shape[2])
    else:
      self.A_ = check_array(self.A0)
    pairs = np.vstack([pos_pairs, neg_pairs])
    y = np.hstack([np.ones(len(pos_pairs)), - np.ones(len(neg_pairs))])
    return pairs, y

  def _fit(self, pairs, y, bounds=None):
    pairs, y = self._process_pairs(pairs, y, bounds)
    gamma = self.gamma
    pos_pairs, neg_pairs = pairs[y == 1], pairs[y == -1]
    num_pos = len(pos_pairs)
    num_neg = len(neg_pairs)
    _lambda = np.zeros(num_pos + num_neg)
    lambdaold = np.zeros_like(_lambda)
    gamma_proj = 1. if gamma is np.inf else gamma/(gamma+1.)
    pos_bhat = np.zeros(num_pos) + self.bounds_[0]
    neg_bhat = np.zeros(num_neg) + self.bounds_[1]
    pos_vv = pos_pairs[:, 0, :] - pos_pairs[:, 1, :]
    neg_vv = neg_pairs[:, 0, :] - neg_pairs[:, 1, :]
    A = self.A_

    for it in xrange(self.max_iter):
      # update positives
      for i,v in enumerate(pos_vv):
        wtw = v.dot(A).dot(v)  # scalar
        alpha = min(_lambda[i], gamma_proj*(1./wtw - 1./pos_bhat[i]))
        _lambda[i] -= alpha
        beta = alpha/(1 - alpha*wtw)
        pos_bhat[i] = 1./((1 / pos_bhat[i]) + (alpha / gamma))
        Av = A.dot(v)
        A += np.outer(Av, Av * beta)

      # update negatives
      for i,v in enumerate(neg_vv):
        wtw = v.dot(A).dot(v)  # scalar
        alpha = min(_lambda[i+num_pos], gamma_proj*(1./neg_bhat[i] - 1./wtw))
        _lambda[i+num_pos] -= alpha
        beta = -alpha/(1 + alpha*wtw)
        neg_bhat[i] = 1./((1 / neg_bhat[i]) - (alpha / gamma))
        Av = A.dot(v)
        A += np.outer(Av, Av * beta)

      normsum = np.linalg.norm(_lambda) + np.linalg.norm(lambdaold)
      if normsum == 0:
        conv = np.inf
        break
      conv = np.abs(lambdaold - _lambda).sum() / normsum
      if conv < self.convergence_threshold:
        break
      lambdaold = _lambda.copy()
      if self.verbose:
        print('itml iter: %d, conv = %f' % (it, conv))

    if self.verbose:
      print('itml converged at iter: %d, conv = %f' % (it, conv))
    self.n_iter_ = it
    return self

  @property
  def metric_(self):
    if hasattr(self, 'A_'):
      return self.A_  # in this case the estimator is fitted
    elif self.A0 is not None:
      return check_array(self.A0)
    else:  # extracted from scikit-learn's check_is_fitted function
      msg = ("This %(name)s instance is not fitted yet, and is neither "
             "initialized with an explicit matrix. Call 'fit' with appropriate"
             " arguments before using this method, or initialize the metric_ "
             "with ``A0`` equals a matrix, not None.")
      raise NotFittedError(msg % {'name': type(self).__name__})


class ITML(_BaseITML, _PairsClassifierMixin):

  def fit(self, pairs, y, bounds=None):
    """Learn the ITML model.

    Parameters
    ----------
    pairs: array-like, shape=(n_constraints, 2, n_features)
        Array of pairs. Each row corresponds to two points.
    y: array-like, of shape (n_constraints,)
        Labels of constraints. Should be -1 for dissimilar pair, 1 for similar.
    bounds : list (pos,neg) pairs, optional
        bounds on similarity, s.t. d(X[a],X[b]) < pos and d(X[c],X[d]) > neg

    Returns
    -------
    self : object
        Returns the instance.
    """
    return self._fit(pairs, y, bounds=bounds)


class ITML_Supervised(_BaseITML, MetricTransformer):
  """Information Theoretic Metric Learning (ITML)"""
  def __init__(self, gamma=1., max_iter=1000, convergence_threshold=1e-3,
               num_labeled=np.inf, num_constraints=None, bounds=None, A0=None,
               verbose=False):
    """Initialize the learner.

    Parameters
    ----------
    gamma : float, optional
        value for slack variables
    max_iter : int, optional
    convergence_threshold : float, optional
    num_labeled : int, optional
        number of labels to preserve for training
    num_constraints: int, optional
        number of constraints to generate
    bounds : list (pos,neg) pairs, optional
        bounds on similarity, s.t. d(X[a],X[b]) < pos and d(X[c],X[d]) > neg
    A0 : (d x d) matrix, optional
        initial regularization matrix, defaults to identity
    verbose : bool, optional
        if True, prints information while learning
    """
    _BaseITML.__init__(self, gamma=gamma, max_iter=max_iter,
                       convergence_threshold=convergence_threshold,
                       A0=A0, verbose=verbose)
    self.num_labeled = num_labeled
    self.num_constraints = num_constraints
    self.bounds = bounds

  def fit(self, X, y, random_state=np.random):
    """Create constraints from labels and learn the ITML model.

    Parameters
    ----------
    X : (n x d) matrix
        Input data, where each row corresponds to a single instance.

    y : (n) array-like
        Data labels.

    random_state : numpy.random.RandomState, optional
        If provided, controls random number generation.
    """
    X, y = check_X_y(X, y)
    num_constraints = self.num_constraints
    if num_constraints is None:
      num_classes = len(np.unique(y))
      num_constraints = 20 * num_classes**2

    c = Constraints.random_subset(y, self.num_labeled,
                                  random_state=random_state)
    pos_neg = c.positive_negative_pairs(num_constraints,
                                        random_state=random_state)
    pairs, y = wrap_pairs(X, pos_neg)
    return _BaseITML._fit(self, pairs, y, bounds=self.bounds)<|MERGE_RESOLUTION|>--- conflicted
+++ resolved
@@ -20,21 +20,13 @@
 from sklearn.utils.validation import check_array, check_X_y
 from sklearn.exceptions import NotFittedError
 
-<<<<<<< HEAD
-from .base_metric import BaseMetricLearner, MahalanobisMixin
-=======
 from .base_metric import (BaseMetricLearner, _PairsClassifierMixin,
-                          MetricTransformer)
->>>>>>> 24b0defb
+                          MetricTransformer, MahalanobisMixin)
 from .constraints import Constraints, wrap_pairs
 from ._util import vector_norm
 
 
-<<<<<<< HEAD
-class ITML(BaseMetricLearner, MahalanobisMixin):
-=======
-class _BaseITML(BaseMetricLearner):
->>>>>>> 24b0defb
+class _BaseITML(BaseMetricLearner, MahalanobisMixin):
   """Information Theoretic Metric Learning (ITML)"""
   def __init__(self, gamma=1., max_iter=1000, convergence_threshold=1e-3,
                A0=None, verbose=False):
