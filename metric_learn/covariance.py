--- conflicted
+++ resolved
@@ -17,8 +17,6 @@
 
 
 class Covariance(MahalanobisMixin, TransformerMixin):
-<<<<<<< HEAD
-=======
   """Covariance metric (baseline method)
 
   Attributes
@@ -28,7 +26,6 @@
       metric (See :meth:`transformer_from_metric`.)
   """
 
->>>>>>> e4685b16
   def __init__(self):
     pass
 
@@ -44,9 +41,5 @@
     else:
       self.M_ = np.linalg.inv(self.M_)
 
-<<<<<<< HEAD
-    self.transformer_ = self._transformer_from_metric(check_array(self.M_))
-=======
     self.transformer_ = self.transformer_from_metric(check_array(self.M_))
->>>>>>> e4685b16
     return self