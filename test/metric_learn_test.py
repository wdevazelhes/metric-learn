--- conflicted
+++ resolved
@@ -18,13 +18,10 @@
   HAS_SKGGM = False
 else:
   HAS_SKGGM = True
-from metric_learn import (LMNN, NCA, LFDA, Covariance, MLKR, MMC, RCA,
+from metric_learn import (LMNN, NCA, LFDA, Covariance, MLKR, MMC,
                           LSML_Supervised, ITML_Supervised, SDML_Supervised,
-<<<<<<< HEAD
-                          RCA_Supervised, MMC_Supervised, SDML, RCA, ITML)
-=======
-                          RCA_Supervised, MMC_Supervised, SDML, ITML, LSML)
->>>>>>> 130cbadf
+                          RCA_Supervised, MMC_Supervised, SDML, RCA, ITML,
+                          LSML)
 # Import this specially for testing.
 from metric_learn.constraints import wrap_pairs
 from metric_learn.lmnn import python_LMNN, _sum_outer_products
