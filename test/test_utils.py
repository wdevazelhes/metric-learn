import pytest
from collections import namedtuple
import numpy as np
from numpy.testing import assert_array_equal, assert_equal
from sklearn.model_selection import train_test_split
from sklearn.exceptions import DataConversionWarning
from sklearn.utils import check_random_state, shuffle
from sklearn.utils.testing import set_random_state
from sklearn.base import clone
from metric_learn._util import (check_input, make_context, preprocess_tuples,
                                make_name, preprocess_points,
                                check_collapsed_pairs, validate_vector,
<<<<<<< HEAD
                                _check_sdp_from_eigen, _check_n_components)
=======
                                _check_sdp_from_eigen,
                                check_y_valid_values_for_pairs)
>>>>>>> 187b59e9
from metric_learn import (ITML, LSML, MMC, RCA, SDML, Covariance, LFDA,
                          LMNN, MLKR, NCA, ITML_Supervised, LSML_Supervised,
                          MMC_Supervised, RCA_Supervised, SDML_Supervised,
                          Constraints)
from metric_learn.base_metric import (ArrayIndexer, MahalanobisMixin,
                                      _PairsClassifierMixin,
                                      _QuadrupletsClassifierMixin)
from metric_learn.exceptions import PreprocessorError
from sklearn.datasets import make_regression, make_blobs, load_iris


SEED = 42
RNG = check_random_state(SEED)

Dataset = namedtuple('Dataset', ('data target preprocessor to_transform'))
# Data and target are what we will fit on. Preprocessor is the additional
# data if we use a preprocessor (which should be the default ArrayIndexer),
# and to_transform is some additional data that we would want to transform


def build_classification(with_preprocessor=False):
  """Basic array for testing when using a preprocessor"""
  X, y = shuffle(*make_blobs(random_state=SEED),
                 random_state=SEED)
  indices = shuffle(np.arange(X.shape[0]), random_state=SEED).astype(int)
  if with_preprocessor:
    return Dataset(indices, y[indices], X, indices)
  else:
    return Dataset(X[indices], y[indices], None, X[indices])


def build_regression(with_preprocessor=False):
  """Basic array for testing when using a preprocessor"""
  X, y = shuffle(*make_regression(n_samples=100, n_features=5,
                                  random_state=SEED),
                 random_state=SEED)
  indices = shuffle(np.arange(X.shape[0]), random_state=SEED).astype(int)
  if with_preprocessor:
    return Dataset(indices, y[indices], X, indices)
  else:
    return Dataset(X[indices], y[indices], None, X[indices])


def build_data():
  input_data, labels = load_iris(return_X_y=True)
  X, y = shuffle(input_data, labels, random_state=SEED)
  num_constraints = 50
  constraints = Constraints(y)
  pairs = (
      constraints
      .positive_negative_pairs(num_constraints, same_length=True,
                               random_state=check_random_state(SEED)))
  return X, pairs


def build_pairs(with_preprocessor=False):
  # builds a toy pairs problem
  X, indices = build_data()
  c = np.vstack([np.column_stack(indices[:2]), np.column_stack(indices[2:])])
  target = np.concatenate([np.ones(indices[0].shape[0]),
                           - np.ones(indices[0].shape[0])])
  c, target = shuffle(c, target, random_state=SEED)
  if with_preprocessor:
    # if preprocessor, we build a 2D array of pairs of indices
    return Dataset(c, target, X, c[:, 0])
  else:
    # if not, we build a 3D array of pairs of samples
    return Dataset(X[c], target, None, X[c[:, 0]])


def build_quadruplets(with_preprocessor=False):
  # builds a toy quadruplets problem
  X, indices = build_data()
  c = np.column_stack(indices)
  target = np.ones(c.shape[0])  # quadruplets targets are not used
  # anyways
  c, target = shuffle(c, target, random_state=SEED)
  if with_preprocessor:
    # if preprocessor, we build a 2D array of quadruplets of indices
    return Dataset(c, target, X, c[:, 0])
  else:
    # if not, we build a 3D array of quadruplets of samples
    return Dataset(X[c], target, None, X[c[:, 0]])


quadruplets_learners = [(LSML(), build_quadruplets)]
ids_quadruplets_learners = list(map(lambda x: x.__class__.__name__,
                                [learner for (learner, _) in
                                 quadruplets_learners]))

pairs_learners = [(ITML(max_iter=2), build_pairs),  # max_iter=2 to be faster
                  (MMC(max_iter=2), build_pairs),  # max_iter=2 to be faster
                  (SDML(use_cov=False, balance_param=1e-5), build_pairs)]
ids_pairs_learners = list(map(lambda x: x.__class__.__name__,
                              [learner for (learner, _) in
                               pairs_learners]))

classifiers = [(Covariance(), build_classification),
               (LFDA(), build_classification),
               (LMNN(), build_classification),
               (NCA(), build_classification),
               (RCA(), build_classification),
               (ITML_Supervised(max_iter=5), build_classification),
               (LSML_Supervised(), build_classification),
               (MMC_Supervised(max_iter=5), build_classification),
               (RCA_Supervised(num_chunks=10), build_classification),
               (SDML_Supervised(use_cov=False, balance_param=1e-5),
               build_classification)]
ids_classifiers = list(map(lambda x: x.__class__.__name__,
                           [learner for (learner, _) in
                            classifiers]))

regressors = [(MLKR(), build_regression)]
ids_regressors = list(map(lambda x: x.__class__.__name__,
                          [learner for (learner, _) in regressors]))

WeaklySupervisedClasses = (_PairsClassifierMixin,
                           _QuadrupletsClassifierMixin)

tuples_learners = pairs_learners + quadruplets_learners
ids_tuples_learners = ids_pairs_learners + ids_quadruplets_learners

supervised_learners = classifiers + regressors
ids_supervised_learners = ids_classifiers + ids_regressors

metric_learners = tuples_learners + supervised_learners
ids_metric_learners = ids_tuples_learners + ids_supervised_learners


def remove_y_quadruplets(estimator, X, y):
  """Quadruplets learners have no y in fit, but to write test for all
  estimators, it is convenient to have this function, that will return X and y
  if the estimator needs a y to fit on, and just X otherwise."""
  if estimator.__class__.__name__ in [e.__class__.__name__
                                      for (e, _) in
                                      quadruplets_learners]:
    return (X,)
  else:
    return (X, y)


def mock_preprocessor(indices):
  """A preprocessor for testing purposes that returns an all ones 3D array
  """
  return np.ones((indices.shape[0], 3))


@pytest.mark.parametrize('type_of_inputs', ['other', 'tuple', 'classics', 2,
                                            int, NCA()])
def test_check_input_invalid_type_of_inputs(type_of_inputs):
  """Tests that an invalid type of inputs in check_inputs raises an error."""
  with pytest.raises(ValueError) as e:
    check_input([[0.2, 2.1], [0.2, .8]], type_of_inputs=type_of_inputs)
  msg = ("Unknown value {} for type_of_inputs. Valid values are "
         "'classic' or 'tuples'.".format(type_of_inputs))
  assert str(e.value) == msg


#  ---------------- test check_input with 'tuples' type_of_input' ------------


def tuples_prep():
  """Basic array for testing when using a preprocessor"""
  tuples = np.array([[1, 2],
                     [2, 3]])
  return tuples


def tuples_no_prep():
  """Basic array for testing when using no preprocessor"""
  tuples = np.array([[[1., 2.3], [2.3, 5.3]],
                     [[2.3, 4.3], [0.2, 0.4]]])
  return tuples


@pytest.mark.parametrize('estimator, expected',
                         [(NCA(), " by NCA"), ('NCA', " by NCA"), (None, "")])
def test_make_context(estimator, expected):
  """test the make_name function"""
  assert make_context(estimator) == expected


@pytest.mark.parametrize('estimator, expected',
                         [(NCA(), "NCA"), ('NCA', "NCA"), (None, None)])
def test_make_name(estimator, expected):
  """test the make_name function"""
  assert make_name(estimator) == expected


@pytest.mark.parametrize('estimator, context',
                         [(NCA(), " by NCA"), ('NCA', " by NCA"), (None, "")])
@pytest.mark.parametrize('load_tuples, preprocessor',
                         [(tuples_prep, mock_preprocessor),
                          (tuples_no_prep, None),
                          (tuples_no_prep, mock_preprocessor)])
def test_check_tuples_invalid_tuple_size(estimator, context, load_tuples,
                                         preprocessor):
  """Checks that the exception are raised if tuple_size is not the one
  expected"""
  tuples = load_tuples()
  preprocessed_tuples = (preprocess_tuples(tuples, preprocessor)
                         if (preprocessor is not None and
                         tuples.ndim == 2) else tuples)
  expected_msg = ("Tuples of 3 element(s) expected{}. Got tuples of 2 "
                  "element(s) instead (shape={}):\ninput={}.\n"
                  .format(context, preprocessed_tuples.shape,
                          preprocessed_tuples))
  with pytest.raises(ValueError) as raised_error:
    check_input(tuples, type_of_inputs='tuples', tuple_size=3,
                preprocessor=preprocessor, estimator=estimator)
  assert str(raised_error.value) == expected_msg


@pytest.mark.parametrize('estimator, context',
                         [(NCA(), " by NCA"), ('NCA', " by NCA"), (None, "")])
@pytest.mark.parametrize('tuples, found, expected, preprocessor',
                         [(5, '0', '2D array of indicators or 3D array of '
                                   'formed tuples', mock_preprocessor),
                          (5, '0', '3D array of formed tuples', None),
                          ([1, 2], '1', '2D array of indicators or 3D array '
                                        'of formed tuples', mock_preprocessor),
                          ([1, 2], '1', '3D array of formed tuples', None),
                          ([[[[5]]]], '4', '2D array of indicators or 3D array'
                                           ' of formed tuples',
                           mock_preprocessor),
                          ([[[[5]]]], '4', '3D array of formed tuples', None),
                          ([[1], [3]], '2', '3D array of formed '
                                            'tuples', None)])
def test_check_tuples_invalid_shape(estimator, context, tuples, found,
                                    expected, preprocessor):
  """Checks that a value error with the appropriate message is raised if
  shape is invalid (not 2D with preprocessor or 3D with no preprocessor)
  """
  tuples = np.array(tuples)
  msg = ("{} expected{}{}. Found {}D array instead:\ninput={}. Reshape your "
         "data{}.\n"
         .format(expected, context, ' when using a preprocessor'
                 if preprocessor else '', found, tuples,
                 ' and/or use a preprocessor' if
                 (not preprocessor and tuples.ndim == 2) else ''))
  with pytest.raises(ValueError) as raised_error:
      check_input(tuples, type_of_inputs='tuples',
                  preprocessor=preprocessor, ensure_min_samples=0,
                  estimator=estimator)
  assert str(raised_error.value) == msg


@pytest.mark.parametrize('estimator, context',
                         [(NCA(), " by NCA"), ('NCA', " by NCA"), (None, "")])
def test_check_tuples_invalid_n_features(estimator, context):
  """Checks that the right warning is printed if not enough features
  Here we only test if no preprocessor (otherwise we don't ensure this)
  """
  msg = ("Found array with 2 feature(s) (shape={}) while"
         " a minimum of 3 is required{}.".format(tuples_no_prep().shape,
                                                 context))
  with pytest.raises(ValueError) as raised_error:
      check_input(tuples_no_prep(), type_of_inputs='tuples',
                  preprocessor=None, ensure_min_features=3,
                  estimator=estimator)
  assert str(raised_error.value) == msg


@pytest.mark.parametrize('estimator, context',
                         [(NCA(), " by NCA"), ('NCA', " by NCA"), (None, "")])
@pytest.mark.parametrize('load_tuples, preprocessor',
                         [(tuples_prep, mock_preprocessor),
                          (tuples_no_prep, None),
                          (tuples_no_prep, mock_preprocessor)])
def test_check_tuples_invalid_n_samples(estimator, context, load_tuples,
                                        preprocessor):
  """Checks that the right warning is printed if n_samples is too small"""
  tuples = load_tuples()
  msg = ("Found array with 2 sample(s) (shape={}) while a minimum of 3 "
         "is required{}.".format((preprocess_tuples(tuples, preprocessor)
                                 if (preprocessor is not None and
                                 tuples.ndim == 2) else tuples).shape,
                                 context))
  with pytest.raises(ValueError) as raised_error:
    check_input(tuples, type_of_inputs='tuples',
                preprocessor=preprocessor,
                ensure_min_samples=3, estimator=estimator)
  assert str(raised_error.value) == msg


def test_check_tuples_invalid_dtype_not_convertible_with_preprocessor():
  """Checks that a value error is thrown if attempting to convert an
  input not convertible to float, when using a preprocessor
  """

  def preprocessor(indices):
    # preprocessor that returns objects
    return np.full((indices.shape[0], 3), 'a')

  with pytest.raises(ValueError):
    check_input(tuples_prep(), type_of_inputs='tuples',
                preprocessor=preprocessor, dtype=np.float64)


def test_check_tuples_invalid_dtype_not_convertible_without_preprocessor():
  """Checks that a value error is thrown if attempting to convert an
  input not convertible to float, when using no preprocessor
  """
  tuples = np.full_like(tuples_no_prep(), 'a', dtype=object)
  with pytest.raises(ValueError):
    check_input(tuples, type_of_inputs='tuples',
                preprocessor=None, dtype=np.float64)


@pytest.mark.parametrize('tuple_size', [2, None])
def test_check_tuples_valid_tuple_size(tuple_size):
  """For inputs that have the right matrix dimension (2D or 3D for instance),
  checks that checking the number of tuples (pairs, quadruplets, etc) raises
  no warning if there is the right number of points in a tuple.
  """
  with pytest.warns(None) as record:
    check_input(tuples_prep(), type_of_inputs='tuples',
                preprocessor=mock_preprocessor, tuple_size=tuple_size)
    check_input(tuples_no_prep(), type_of_inputs='tuples', preprocessor=None,
                tuple_size=tuple_size)
  assert len(record) == 0


@pytest.mark.parametrize('tuples',
                         [np.array([[2.5, 0.1, 2.6],
                                    [1.6, 4.8, 9.1]]),
                          np.array([[2, 0, 2],
                                    [1, 4, 9]]),
                          np.array([["img1.png", "img3.png"],
                                    ["img2.png", "img4.png"]]),
                          [[2, 0, 2],
                           [1, 4, 9]],
                          [np.array([2, 0, 2]),
                           np.array([1, 4, 9])],
                          ((2, 0, 2),
                           (1, 4, 9)),
                          np.array([[[1.2, 2.2], [1.4, 3.3]],
                                    [[2.6, 2.3], [3.4, 5.0]]])])
def test_check_tuples_valid_with_preprocessor(tuples):
  """Test that valid inputs when using a preprocessor raises no warning"""
  with pytest.warns(None) as record:
    check_input(tuples, type_of_inputs='tuples',
                preprocessor=mock_preprocessor)
  assert len(record) == 0


@pytest.mark.parametrize('tuples',
                         [np.array([[[2.5], [0.1], [2.6]],
                                    [[1.6], [4.8], [9.1]],
                                    [[5.6], [2.8], [6.1]]]),
                          np.array([[[2], [0], [2]],
                                    [[1], [4], [9]],
                                    [[1], [5], [3]]]),
                          [[[2], [0], [2]],
                           [[1], [4], [9]],
                           [[3], [4], [29]]],
                          (((2, 1), (0, 2), (2, 3)),
                           ((1, 2), (4, 4), (9, 3)),
                           ((3, 1), (4, 4), (29, 4)))])
def test_check_tuples_valid_without_preprocessor(tuples):
  """Test that valid inputs when using no preprocessor raises no warning"""
  with pytest.warns(None) as record:
    check_input(tuples, type_of_inputs='tuples', preprocessor=None)
  assert len(record) == 0


def test_check_tuples_behaviour_auto_dtype():
  """Checks that check_tuples allows by default every type if using a
  preprocessor, and numeric types if using no preprocessor"""
  tuples_prep = [['img1.png', 'img2.png'], ['img3.png', 'img5.png']]
  with pytest.warns(None) as record:
    check_input(tuples_prep, type_of_inputs='tuples',
                preprocessor=mock_preprocessor)
  assert len(record) == 0

  with pytest.warns(None) as record:
      check_input(tuples_no_prep(), type_of_inputs='tuples')  # numeric type
  assert len(record) == 0

  # not numeric type
  tuples_no_prep_bis = np.array([[['img1.png'], ['img2.png']],
                                 [['img3.png'], ['img5.png']]])
  tuples_no_prep_bis = tuples_no_prep_bis.astype(object)
  with pytest.raises(ValueError):
      check_input(tuples_no_prep_bis, type_of_inputs='tuples')


def test_check_tuples_invalid_complex_data():
  """Checks that the right error message is thrown if given complex data (
  this comes from sklearn's check_array's message)"""
  tuples = np.array([[[1 + 2j, 3 + 4j], [5 + 7j, 5 + 7j]],
                     [[1 + 3j, 2 + 4j], [5 + 8j, 1 + 7j]]])
  msg = ("Complex data not supported\n"
         "{}\n".format(tuples))
  with pytest.raises(ValueError) as raised_error:
    check_input(tuples, type_of_inputs='tuples')
  assert str(raised_error.value) == msg


# ------------- test check_input with 'classic' type_of_inputs ----------------


def points_prep():
  """Basic array for testing when using a preprocessor"""
  points = np.array([1, 2])
  return points


def points_no_prep():
  """Basic array for testing when using no preprocessor"""
  points = np.array([[1., 2.3],
                     [2.3, 4.3]])
  return points


@pytest.mark.parametrize('estimator, context',
                         [(NCA(), " by NCA"), ('NCA', " by NCA"), (None, "")])
@pytest.mark.parametrize('points, found, expected, preprocessor',
                         [(5, '0', '1D array of indicators or 2D array of '
                                   'formed points', mock_preprocessor),
                          (5, '0', '2D array of formed points', None),
                          ([1, 2], '1', '2D array of formed points', None),
                          ([[[5]]], '3', '1D array of indicators or 2D '
                                         'array of formed points',
                           mock_preprocessor),
                          ([[[5]]], '3', '2D array of formed points', None)])
def test_check_classic_invalid_shape(estimator, context, points, found,
                                     expected, preprocessor):
  """Checks that a value error with the appropriate message is raised if
  shape is invalid (valid being 1D or 2D with preprocessor or 2D with no
  preprocessor)
  """
  points = np.array(points)
  msg = ("{} expected{}{}. Found {}D array instead:\ninput={}. Reshape your "
         "data{}.\n"
         .format(expected, context, ' when using a preprocessor'
                 if preprocessor else '', found, points,
                 ' and/or use a preprocessor' if
                 (not preprocessor and points.ndim == 1) else ''))
  with pytest.raises(ValueError) as raised_error:
    check_input(points, type_of_inputs='classic', preprocessor=preprocessor,
                ensure_min_samples=0,
                estimator=estimator)
  assert str(raised_error.value) == msg


@pytest.mark.parametrize('estimator, context',
                         [(NCA(), " by NCA"), ('NCA', " by NCA"), (None, "")])
def test_check_classic_invalid_n_features(estimator, context):
  """Checks that the right warning is printed if not enough features
  Here we only test if no preprocessor (otherwise we don't ensure this)
  """
  msg = ("Found array with 2 feature(s) (shape={}) while"
         " a minimum of 3 is required{}.".format(points_no_prep().shape,
                                                 context))
  with pytest.raises(ValueError) as raised_error:
      check_input(points_no_prep(), type_of_inputs='classic',
                  preprocessor=None, ensure_min_features=3,
                  estimator=estimator)
  assert str(raised_error.value) == msg


@pytest.mark.parametrize('estimator, context',
                         [(NCA(), " by NCA"), ('NCA', " by NCA"), (None, "")])
@pytest.mark.parametrize('load_points, preprocessor',
                         [(points_prep, mock_preprocessor),
                          (points_no_prep, None),
                          (points_no_prep, mock_preprocessor)])
def test_check_classic_invalid_n_samples(estimator, context, load_points,
                                         preprocessor):
  """Checks that the right warning is printed if n_samples is too small"""
  points = load_points()
  msg = ("Found array with 2 sample(s) (shape={}) while a minimum of 3 "
         "is required{}.".format((preprocess_points(points,
                                                    preprocessor)
                                 if preprocessor is not None and
                                 points.ndim == 1 else
                                 points).shape,
                                 context))
  with pytest.raises(ValueError) as raised_error:
    check_input(points, type_of_inputs='classic', preprocessor=preprocessor,
                ensure_min_samples=3,
                estimator=estimator)
  assert str(raised_error.value) == msg


@pytest.mark.parametrize('preprocessor, points',
                         [(mock_preprocessor, np.array([['a', 'b'],
                                                        ['e', 'b']])),
                          (None, np.array([[['b', 'v'], ['a', 'd']],
                                           [['x', 'u'], ['c', 'a']]]))])
def test_check_classic_invalid_dtype_not_convertible(preprocessor, points):
  """Checks that a value error is thrown if attempting to convert an
  input not convertible to float
  """
  with pytest.raises(ValueError):
    check_input(points, type_of_inputs='classic',
                preprocessor=preprocessor, dtype=np.float64)


@pytest.mark.parametrize('points',
                         [["img1.png", "img3.png", "img2.png"],
                          np.array(["img1.png", "img3.png", "img2.png"]),
                          [2, 0, 2, 1, 4, 9],
                          range(10),
                          np.array([2, 0, 2]),
                          (2, 0, 2),
                          np.array([[1.2, 2.2],
                                    [2.6, 2.3]])])
def test_check_classic_valid_with_preprocessor(points):
  """Test that valid inputs when using a preprocessor raises no warning"""
  with pytest.warns(None) as record:
    check_input(points, type_of_inputs='classic',
                preprocessor=mock_preprocessor)
  assert len(record) == 0


@pytest.mark.parametrize('points',
                         [np.array([[2.5, 0.1, 2.6],
                                    [1.6, 4.8, 9.1],
                                    [5.6, 2.8, 6.1]]),
                          np.array([[2, 0, 2],
                                    [1, 4, 9],
                                    [1, 5, 3]]),
                          [[2, 0, 2],
                           [1, 4, 9],
                           [3, 4, 29]],
                          ((2, 1, 0, 2, 2, 3),
                           (1, 2, 4, 4, 9, 3),
                           (3, 1, 4, 4, 29, 4))])
def test_check_classic_valid_without_preprocessor(points):
  """Test that valid inputs when using no preprocessor raises no warning"""
  with pytest.warns(None) as record:
    check_input(points, type_of_inputs='classic', preprocessor=None)
  assert len(record) == 0


def test_check_classic_by_default():
  """Checks that 'classic' is the default behaviour of check_input"""
  assert (check_input([[2, 3], [3, 2]]) ==
          check_input([[2, 3], [3, 2]], type_of_inputs='classic')).all()


def test_check_classic_behaviour_auto_dtype():
  """Checks that check_input (for points) allows by default every type if
  using a preprocessor, and numeric types if using no preprocessor"""
  points_prep = ['img1.png', 'img2.png', 'img3.png', 'img5.png']
  with pytest.warns(None) as record:
    check_input(points_prep, type_of_inputs='classic',
                preprocessor=mock_preprocessor)
  assert len(record) == 0

  with pytest.warns(None) as record:
      check_input(points_no_prep(), type_of_inputs='classic')  # numeric type
  assert len(record) == 0

  # not numeric type
  points_no_prep_bis = np.array(['img1.png', 'img2.png', 'img3.png',
                                 'img5.png'])
  points_no_prep_bis = points_no_prep_bis.astype(object)
  with pytest.raises(ValueError):
      check_input(points_no_prep_bis, type_of_inputs='classic')


def test_check_classic_invalid_complex_data():
  """Checks that the right error message is thrown if given complex data (
  this comes from sklearn's check_array's message)"""
  points = np.array([[[1 + 2j, 3 + 4j], [5 + 7j, 5 + 7j]],
                     [[1 + 3j, 2 + 4j], [5 + 8j, 1 + 7j]]])
  msg = ("Complex data not supported\n"
         "{}\n".format(points))
  with pytest.raises(ValueError) as raised_error:
    check_input(points, type_of_inputs='classic')
  assert str(raised_error.value) == msg


# ----------------------------- Test preprocessor -----------------------------


X = np.array([[0.89, 0.11, 1.48, 0.12],
              [2.63, 1.08, 1.68, 0.46],
              [1.00, 0.59, 0.62, 1.15]])


class MockFileLoader:
  """Preprocessor that takes a root file path at construction and simulates
  fetching the file in the specific root folder when given the name of the
  file"""

  def __init__(self, root):
    self.root = root
    self.folders = {'fake_root': {'img0.png': X[0],
                                  'img1.png': X[1],
                                  'img2.png': X[2]
                                  },
                    'other_folder': {}  # empty folder
                    }

  def __call__(self, path_list):
    images = list()
    for path in path_list:
      images.append(self.folders[self.root][path])
    return np.array(images)


def mock_id_loader(list_of_indicators):
  """A preprocessor as a function that takes indicators (strings) and
  returns the corresponding samples"""
  points = []
  for indicator in list_of_indicators:
      points.append(X[int(indicator[2:])])
  return np.array(points)


tuples_list = [np.array([[0, 1],
                         [2, 1]]),

               np.array([['img0.png', 'img1.png'],
                         ['img2.png', 'img1.png']]),

               np.array([['id0', 'id1'],
                         ['id2', 'id1']])
               ]

points_list = [np.array([0, 1, 2, 1]),

               np.array(['img0.png', 'img1.png', 'img2.png', 'img1.png']),

               np.array(['id0', 'id1', 'id2', 'id1'])
               ]

preprocessors = [X, MockFileLoader('fake_root'), mock_id_loader]


@pytest.fixture
def y_tuples():
  y = [-1, 1]
  return y


@pytest.fixture
def y_points():
  y = [0, 1, 0, 0]
  return y


@pytest.mark.parametrize('preprocessor, tuples', zip(preprocessors,
                                                     tuples_list))
def test_preprocessor_weakly_supervised(preprocessor, tuples, y_tuples):
  """Tests different ways to use the preprocessor argument: an array,
  a class callable, and a function callable, with a weakly supervised
  algorithm
  """
  nca = ITML(preprocessor=preprocessor)
  nca.fit(tuples, y_tuples)


@pytest.mark.parametrize('preprocessor, points', zip(preprocessors,
                                                     points_list))
def test_preprocessor_supervised(preprocessor, points, y_points):
  """Tests different ways to use the preprocessor argument: an array,
  a class callable, and a function callable, with a supervised algorithm
  """
  lfda = LFDA(preprocessor=preprocessor)
  lfda.fit(points, y_points)


@pytest.mark.parametrize('estimator', ['NCA', NCA(), None])
def test_preprocess_tuples_invalid_message(estimator):
  """Checks that if the preprocessor does some weird stuff, the preprocessed
  input is detected as weird. Checks this for preprocess_tuples."""

  context = make_context(estimator) + (' after the preprocessor '
                                       'has been applied')

  def preprocessor(sequence):
    return np.ones((len(sequence), 2, 2))  # returns a 3D array instead of 2D

  with pytest.raises(ValueError) as raised_error:
      check_input(np.ones((3, 2)), type_of_inputs='tuples',
                  preprocessor=preprocessor, estimator=estimator)
  expected_msg = ("3D array of formed tuples expected{}. Found 4D "
                  "array instead:\ninput={}. Reshape your data{}.\n"
                  .format(context, np.ones((3, 2, 2, 2)),
                          ' and/or use a preprocessor' if preprocessor
                          is not None else ''))
  assert str(raised_error.value) == expected_msg


@pytest.mark.parametrize('estimator', ['NCA', NCA(), None])
def test_preprocess_points_invalid_message(estimator):
  """Checks that if the preprocessor does some weird stuff, the preprocessed
  input is detected as weird."""

  context = make_context(estimator) + (' after the preprocessor '
                                       'has been applied')

  def preprocessor(sequence):
    return np.ones((len(sequence), 2, 2))  # returns a 3D array instead of 2D

  with pytest.raises(ValueError) as raised_error:
    check_input(np.ones((3,)), type_of_inputs='classic',
                preprocessor=preprocessor, estimator=estimator)
  expected_msg = ("2D array of formed points expected{}. "
                  "Found 3D array instead:\ninput={}. Reshape your data{}.\n"
                  .format(context, np.ones((3, 2, 2)),
                          ' and/or use a preprocessor' if preprocessor
                          is not None else ''))
  assert str(raised_error.value) == expected_msg


def test_preprocessor_error_message():
  """Tests whether the preprocessor returns a preprocessor error when there
  is a problem using the preprocessor
  """
  preprocessor = ArrayIndexer(np.array([[1.2, 3.3], [3.1, 3.2]]))

  # with tuples
  X = np.array([[[2, 3], [3, 3]], [[2, 3], [3, 2]]])
  # There are less samples than the max index we want to preprocess
  with pytest.raises(PreprocessorError):
    preprocess_tuples(X, preprocessor)

  # with points
  X = np.array([[1], [2], [3], [3]])
  with pytest.raises(PreprocessorError):
    preprocess_points(X, preprocessor)


@pytest.mark.parametrize('input_data', [[[5, 3], [3, 2]],
                                        ((5, 3), (3, 2))
                                        ])
@pytest.mark.parametrize('indices', [[0, 1], (1, 0)])
def test_array_like_indexer_array_like_valid_classic(input_data, indices):
  """Checks that any array-like is valid in the 'preprocessor' argument,
  and in the indices, for a classic input"""
  class MockMetricLearner(MahalanobisMixin):
    pass

  mock_algo = MockMetricLearner(preprocessor=input_data)
  mock_algo._prepare_inputs(indices, type_of_inputs='classic')


@pytest.mark.parametrize('input_data', [[[5, 3], [3, 2]],
                                        ((5, 3), (3, 2))
                                        ])
@pytest.mark.parametrize('indices', [[[0, 1], [1, 0]], ((1, 0), (1, 0))])
def test_array_like_indexer_array_like_valid_tuples(input_data, indices):
  """Checks that any array-like is valid in the 'preprocessor' argument,
  and in the indices, for a classic input"""
  class MockMetricLearner(MahalanobisMixin):
    pass

  mock_algo = MockMetricLearner(preprocessor=input_data)
  mock_algo._prepare_inputs(indices, type_of_inputs='tuples')


@pytest.mark.parametrize('preprocessor', [4, NCA()])
def test_error_message_check_preprocessor(preprocessor):
  """Checks that if the preprocessor given is not an array-like or a
  callable, the right error message is returned"""
  class MockMetricLearner(MahalanobisMixin):
    pass

  mock_algo = MockMetricLearner(preprocessor=preprocessor)
  with pytest.raises(ValueError) as e:
    mock_algo.check_preprocessor()
  assert str(e.value) == ("Invalid type for the preprocessor: {}. You should "
                          "provide either None, an array-like object, "
                          "or a callable.".format(type(preprocessor)))


@pytest.mark.parametrize('estimator, _', tuples_learners,
                         ids=ids_tuples_learners)
def test_error_message_tuple_size(estimator, _):
  """Tests that if a tuples learner is not given the good number of points
  per tuple, it throws an error message"""
  estimator = clone(estimator)
  set_random_state(estimator)
  invalid_pairs = np.array([[[1.3, 6.3], [3., 6.8], [6.5, 4.4]],
                            [[1.9, 5.3], [1., 7.8], [3.2, 1.2]]])
  y = [1, 1]
  with pytest.raises(ValueError) as raised_err:
    estimator.fit(*remove_y_quadruplets(estimator, invalid_pairs, y))
  expected_msg = ("Tuples of {} element(s) expected{}. Got tuples of 3 "
                  "element(s) instead (shape=(2, 3, 2)):\ninput={}.\n"
                  .format(estimator._tuple_size, make_context(estimator),
                          invalid_pairs))
  assert str(raised_err.value) == expected_msg


@pytest.mark.parametrize('estimator, _', metric_learners,
                         ids=ids_metric_learners)
def test_error_message_t_score_pairs(estimator, _):
  """tests that if you want to score_pairs on triplets for instance, it returns
  the right error message
  """
  estimator = clone(estimator)
  set_random_state(estimator)
  estimator.check_preprocessor()
  triplets = np.array([[[1.3, 6.3], [3., 6.8], [6.5, 4.4]],
                       [[1.9, 5.3], [1., 7.8], [3.2, 1.2]]])
  with pytest.raises(ValueError) as raised_err:
    estimator.score_pairs(triplets)
  expected_msg = ("Tuples of 2 element(s) expected{}. Got tuples of 3 "
                  "element(s) instead (shape=(2, 3, 2)):\ninput={}.\n"
                  .format(make_context(estimator), triplets))
  assert str(raised_err.value) == expected_msg


def test_preprocess_tuples_simple_example():
  """Test the preprocessor on a very simple example of tuples to ensure the
  result is as expected"""
  array = np.array([[1, 2],
                    [2, 3],
                    [4, 5]])

  def fun(row):
    return np.array([[1, 1], [3, 3], [4, 4]])

  expected_result = np.array([[[1, 1], [1, 1]],
                              [[3, 3], [3, 3]],
                              [[4, 4], [4, 4]]])

  assert (preprocess_tuples(array, fun) == expected_result).all()


def test_preprocess_points_simple_example():
  """Test the preprocessor on very simple examples of points to ensure the
  result is as expected"""
  array = np.array([1, 2, 4])

  def fun(row):
    return [[1, 1], [3, 3], [4, 4]]

  expected_result = np.array([[1, 1],
                              [3, 3],
                              [4, 4]])

  assert (preprocess_points(array, fun) == expected_result).all()


@pytest.mark.parametrize('estimator, build_dataset', metric_learners,
                         ids=ids_metric_learners)
def test_same_with_or_without_preprocessor(estimator, build_dataset):
  """Test that algorithms using a preprocessor behave consistently
# with their no-preprocessor equivalent
  """
  dataset_indices = build_dataset(with_preprocessor=True)
  dataset_formed = build_dataset(with_preprocessor=False)
  X = dataset_indices.preprocessor
  indicators_to_transform = dataset_indices.to_transform
  formed_points_to_transform = dataset_formed.to_transform
  (indices_train, indices_test, y_train, y_test, formed_train,
   formed_test) = train_test_split(dataset_indices.data,
                                          dataset_indices.target,
                                          dataset_formed.data,
                                          random_state=SEED)

  def make_random_state(estimator):
    rs = {}
    if estimator.__class__.__name__[-11:] == '_Supervised':
      rs['random_state'] = check_random_state(SEED)
    return rs

  estimator_with_preprocessor = clone(estimator)
  set_random_state(estimator_with_preprocessor)
  estimator_with_preprocessor.set_params(preprocessor=X)
  estimator_with_preprocessor.fit(*remove_y_quadruplets(estimator,
                                                        indices_train,
                                                        y_train),
                                  **make_random_state(estimator))

  estimator_without_preprocessor = clone(estimator)
  set_random_state(estimator_without_preprocessor)
  estimator_without_preprocessor.set_params(preprocessor=None)
  estimator_without_preprocessor.fit(*remove_y_quadruplets(estimator,
                                                           formed_train,
                                                           y_train),
                                     **make_random_state(estimator))

  estimator_with_prep_formed = clone(estimator)
  set_random_state(estimator_with_prep_formed)
  estimator_with_prep_formed.set_params(preprocessor=X)
  estimator_with_prep_formed.fit(*remove_y_quadruplets(estimator,
                                                       indices_train,
                                                       y_train),
                                 **make_random_state(estimator))

  # test prediction methods
  for method in ["predict", "decision_function"]:
    if hasattr(estimator, method):
      output_with_prep = getattr(estimator_with_preprocessor,
                                 method)(indices_test)
      output_without_prep = getattr(estimator_without_preprocessor,
                                    method)(formed_test)
      assert np.array(output_with_prep == output_without_prep).all()
      output_with_prep = getattr(estimator_with_preprocessor,
                                 method)(indices_test)
      output_with_prep_formed = getattr(estimator_with_prep_formed,
                                        method)(formed_test)
      assert np.array(output_with_prep == output_with_prep_formed).all()

  # test score_pairs
  output_with_prep = estimator_with_preprocessor.score_pairs(
      indicators_to_transform[[[[0, 2], [5, 3]]]])
  output_without_prep = estimator_without_preprocessor.score_pairs(
      formed_points_to_transform[[[[0, 2], [5, 3]]]])
  assert np.array(output_with_prep == output_without_prep).all()

  output_with_prep = estimator_with_preprocessor.score_pairs(
      indicators_to_transform[[[[0, 2], [5, 3]]]])
  output_without_prep = estimator_with_prep_formed.score_pairs(
      formed_points_to_transform[[[[0, 2], [5, 3]]]])
  assert np.array(output_with_prep == output_without_prep).all()

  # test transform
  output_with_prep = estimator_with_preprocessor.transform(
      indicators_to_transform)
  output_without_prep = estimator_without_preprocessor.transform(
      formed_points_to_transform)
  assert np.array(output_with_prep == output_without_prep).all()

  output_with_prep = estimator_with_preprocessor.transform(
      indicators_to_transform)
  output_without_prep = estimator_with_prep_formed.transform(
      formed_points_to_transform)
  assert np.array(output_with_prep == output_without_prep).all()


def test_check_collapsed_pairs_raises_no_error():
  """Checks that check_collapsed_pairs raises no error if no collapsed pairs
  is present"""
  pairs_ok = np.array([[[0.1, 3.3], [3.3, 0.1]],
                       [[0.1, 3.3], [3.3, 0.1]],
                       [[2.5, 8.1], [0.1, 3.3]]])
  check_collapsed_pairs(pairs_ok)


def test_check_collapsed_pairs_raises_error():
  """Checks that check_collapsed_pairs raises no error if no collapsed pairs
  is present"""
  pairs_not_ok = np.array([[[0.1, 3.3], [0.1, 3.3]],
                           [[0.1, 3.3], [3.3, 0.1]],
                           [[2.5, 8.1], [2.5, 8.1]]])
  with pytest.raises(ValueError) as e:
    check_collapsed_pairs(pairs_not_ok)
  assert str(e.value) == ("2 collapsed pairs found (where the left element is "
                          "the same as the right element), out of 3 pairs in"
                          " total.")

def test__validate_vector():
  """Replica of scipy.spatial.tests.test_distance.test__validate_vector"""
  x = [1, 2, 3]
  y = validate_vector(x)
  assert_array_equal(y, x)

  y = validate_vector(x, dtype=np.float64)
  assert_array_equal(y, x)
  assert_equal(y.dtype, np.float64)

  x = [1]
  y = validate_vector(x)
  assert_equal(y.ndim, 1)
  assert_equal(y, x)

  x = 1
  y = validate_vector(x)
  assert_equal(y.ndim, 1)
  assert_equal(y, [x])

  x = np.arange(5).reshape(1, -1, 1)
  y = validate_vector(x)
  assert_equal(y.ndim, 1)
  assert_array_equal(y, x[0, :, 0])

  x = [[1, 2], [3, 4]]
  with pytest.raises(ValueError):
    validate_vector(x)


def test_check_sdp_from_eigen_positive_err_messages():
  """Tests that if _check_sdp_from_eigen is given a negative tol it returns
  an error, and if positive (or None) it does not"""
  w = np.abs(np.random.RandomState(42).randn(10)) + 1
  with pytest.raises(ValueError) as raised_error:
    _check_sdp_from_eigen(w, -5.)
  assert str(raised_error.value) == "tol should be positive."
  with pytest.raises(ValueError) as raised_error:
    _check_sdp_from_eigen(w, -1e-10)
  assert str(raised_error.value) == "tol should be positive."
  _check_sdp_from_eigen(w, 1.)
  _check_sdp_from_eigen(w, 0.)
  _check_sdp_from_eigen(w, None)


<<<<<<< HEAD
def test__check_n_components():
  """Checks that n_components returns what is expected
  (including the errors)"""
  dim = _check_n_components(5, None)
  assert dim == 5

  dim = _check_n_components(5, 3)
  assert dim == 3

  with pytest.raises(ValueError) as expected_err:
    _check_n_components(5, 10)
  assert str(expected_err.value) == 'Invalid n_components, must be in [1, 5]'

  with pytest.raises(ValueError) as expected_err:
    _check_n_components(5, 0)
  assert str(expected_err.value) == 'Invalid n_components, must be in [1, 5]'
=======
@pytest.mark.unit
@pytest.mark.parametrize('wrong_labels',
                         [[0.5, 0.6, 0.7, 0.8, 0.9],
                          np.random.RandomState(42).randn(5),
                          np.random.RandomState(42).choice([0, 1], size=5)])
def test_check_y_valid_values_for_pairs(wrong_labels):
  expected_msg = ("When training on pairs, the labels (y) should contain "
                  "only values in [-1, 1]. Found an incorrect value.")
  with pytest.raises(ValueError) as raised_error:
    check_y_valid_values_for_pairs(wrong_labels)
  assert str(raised_error.value) == expected_msg


@pytest.mark.integration
@pytest.mark.parametrize('wrong_labels',
                         [[0.5, 0.6, 0.7, 0.8, 0.9],
                          np.random.RandomState(42).randn(5),
                          np.random.RandomState(42).choice([0, 1], size=5)])
def test_check_input_invalid_tuples_without_preprocessor(wrong_labels):
  pairs = np.random.RandomState(42).randn(5, 2, 3)
  expected_msg = ("When training on pairs, the labels (y) should contain "
                  "only values in [-1, 1]. Found an incorrect value.")
  with pytest.raises(ValueError) as raised_error:
    check_input(pairs, wrong_labels, preprocessor=None,
                type_of_inputs='tuples')
  assert str(raised_error.value) == expected_msg


@pytest.mark.integration
@pytest.mark.parametrize('wrong_labels',
                         [[0.5, 0.6, 0.7, 0.8, 0.9],
                          np.random.RandomState(42).randn(5),
                          np.random.RandomState(42).choice([0, 1], size=5)])
def test_check_input_invalid_tuples_with_preprocessor(wrong_labels):
  n_samples, n_features, n_pairs = 10, 4, 5
  rng = np.random.RandomState(42)
  pairs = rng.randint(10, size=(n_pairs, 2))
  preprocessor = rng.randn(n_samples, n_features)
  expected_msg = ("When training on pairs, the labels (y) should contain "
                  "only values in [-1, 1]. Found an incorrect value.")
  with pytest.raises(ValueError) as raised_error:
    check_input(pairs, wrong_labels, preprocessor=ArrayIndexer(preprocessor),
                type_of_inputs='tuples')
  assert str(raised_error.value) == expected_msg


@pytest.mark.integration
@pytest.mark.parametrize('with_preprocessor', [True, False])
@pytest.mark.parametrize('estimator, build_dataset', pairs_learners,
                         ids=ids_pairs_learners)
def test_check_input_pairs_learners_invalid_y(estimator, build_dataset,
                                              with_preprocessor):
  """checks that the only allowed labels for learning pairs are +1 and -1"""
  input_data, labels, _, X = build_dataset()
  wrong_labels_list = [labels + 0.5,
                       np.random.RandomState(42).randn(len(labels)),
                       np.random.RandomState(42).choice([0, 1],
                                                        size=len(labels))]
  model = clone(estimator)
  set_random_state(model)

  expected_msg = ("When training on pairs, the labels (y) should contain "
                  "only values in [-1, 1]. Found an incorrect value.")

  for wrong_labels in wrong_labels_list:
    with pytest.raises(ValueError) as raised_error:
      model.fit(input_data, wrong_labels)
  assert str(raised_error.value) == expected_msg
>>>>>>> 187b59e9
<|MERGE_RESOLUTION|>--- conflicted
+++ resolved
@@ -10,12 +10,8 @@
 from metric_learn._util import (check_input, make_context, preprocess_tuples,
                                 make_name, preprocess_points,
                                 check_collapsed_pairs, validate_vector,
-<<<<<<< HEAD
-                                _check_sdp_from_eigen, _check_n_components)
-=======
-                                _check_sdp_from_eigen,
-                                check_y_valid_values_for_pairs)
->>>>>>> 187b59e9
+                                _check_sdp_from_eigen, _check_n_components,
+                                check_y_valid_values_from_pairs)
 from metric_learn import (ITML, LSML, MMC, RCA, SDML, Covariance, LFDA,
                           LMNN, MLKR, NCA, ITML_Supervised, LSML_Supervised,
                           MMC_Supervised, RCA_Supervised, SDML_Supervised,
@@ -1012,7 +1008,6 @@
   _check_sdp_from_eigen(w, None)
 
 
-<<<<<<< HEAD
 def test__check_n_components():
   """Checks that n_components returns what is expected
   (including the errors)"""
@@ -1029,7 +1024,8 @@
   with pytest.raises(ValueError) as expected_err:
     _check_n_components(5, 0)
   assert str(expected_err.value) == 'Invalid n_components, must be in [1, 5]'
-=======
+
+
 @pytest.mark.unit
 @pytest.mark.parametrize('wrong_labels',
                          [[0.5, 0.6, 0.7, 0.8, 0.9],
@@ -1097,5 +1093,4 @@
   for wrong_labels in wrong_labels_list:
     with pytest.raises(ValueError) as raised_error:
       model.fit(input_data, wrong_labels)
-  assert str(raised_error.value) == expected_msg
->>>>>>> 187b59e9
+  assert str(raised_error.value) == expected_msg