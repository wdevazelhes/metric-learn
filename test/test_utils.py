--- conflicted
+++ resolved
@@ -10,14 +10,9 @@
 from metric_learn._util import (check_input, make_context, preprocess_tuples,
                                 make_name, preprocess_points,
                                 check_collapsed_pairs, validate_vector,
-<<<<<<< HEAD
-                                _check_sdp_from_eigen,
+                                _check_sdp_from_eigen, _check_n_components,
                                 check_y_valid_values_for_pairs,
                                 _auto_select_init)
-=======
-                                _check_sdp_from_eigen, _check_n_components,
-                                check_y_valid_values_for_pairs)
->>>>>>> 3899653b
 from metric_learn import (ITML, LSML, MMC, RCA, SDML, Covariance, LFDA,
                           LMNN, MLKR, NCA, ITML_Supervised, LSML_Supervised,
                           MMC_Supervised, RCA_Supervised, SDML_Supervised,
@@ -1014,24 +1009,6 @@
   _check_sdp_from_eigen(w, None)
 
 
-def test__check_n_components():
-  """Checks that n_components returns what is expected
-  (including the errors)"""
-  dim = _check_n_components(5, None)
-  assert dim == 5
-
-  dim = _check_n_components(5, 3)
-  assert dim == 3
-
-  with pytest.raises(ValueError) as expected_err:
-    _check_n_components(5, 10)
-  assert str(expected_err.value) == 'Invalid n_components, must be in [1, 5]'
-
-  with pytest.raises(ValueError) as expected_err:
-    _check_n_components(5, 0)
-  assert str(expected_err.value) == 'Invalid n_components, must be in [1, 5]'
-
-
 @pytest.mark.unit
 @pytest.mark.parametrize('w', [np.array([-1.2, 5.5, 6.6]),
                                np.array([-1.2, -5.6])])
@@ -1061,6 +1038,24 @@
   """Tests that _check_sdp_from_eigen returns the definiteness of the
   matrix (when it is PSD), based on the given eigenvalues"""
   assert _check_sdp_from_eigen(w) == is_definite
+
+
+def test__check_n_components():
+  """Checks that n_components returns what is expected
+  (including the errors)"""
+  dim = _check_n_components(5, None)
+  assert dim == 5
+
+  dim = _check_n_components(5, 3)
+  assert dim == 3
+
+  with pytest.raises(ValueError) as expected_err:
+    _check_n_components(5, 10)
+  assert str(expected_err.value) == 'Invalid n_components, must be in [1, 5]'
+
+  with pytest.raises(ValueError) as expected_err:
+    _check_n_components(5, 0)
+  assert str(expected_err.value) == 'Invalid n_components, must be in [1, 5]'
 
 
 @pytest.mark.unit
@@ -1133,7 +1128,7 @@
   assert str(raised_error.value) == expected_msg
 
 
-@pytest.mark.parametrize('has_classes, n_features, n_samples, num_dims, '
+@pytest.mark.parametrize('has_classes, n_features, n_samples, n_components, '
                          'n_classes, result',
                          [(False, 3, 20, 3, 0, 'identity'),
                           (False, 3, 2, 3, 0, 'identity'),
@@ -1145,9 +1140,9 @@
                           (True, 2, 6, 2, 10, 'lda'),
                           (True, 4, 6, 2, 3, 'lda')
                           ])
-def test__auto_select_init(has_classes, n_features, n_samples, num_dims,
+def test__auto_select_init(has_classes, n_features, n_samples, n_components,
                            n_classes,
                            result):
   """Checks that the auto selection of the init works as expected"""
   assert (_auto_select_init(has_classes, n_features,
-                            n_samples, num_dims, n_classes) == result)+                            n_samples, n_components, n_classes) == result)