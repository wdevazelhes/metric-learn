import pytest
import re
import unittest
import metric_learn
import numpy as np
from sklearn import clone
from sklearn.utils.testing import set_random_state
from test.test_utils import ids_metric_learners, metric_learners


def remove_spaces(s):
  return re.sub('\s+', '', s)


class TestStringRepr(unittest.TestCase):

  def test_covariance(self):
    self.assertEqual(remove_spaces(str(metric_learn.Covariance())),
                     remove_spaces("Covariance(preprocessor=None)"))

  def test_lmnn(self):
    self.assertRegexpMatches(
<<<<<<< HEAD
        str(metric_learn.LMNN()),
        r"(python_)?LMNN\(convergence_tol=0.001, k=3, learn_rate=1e-07, "
        r"max_iter=1000,\n      min_iter=50, n_components=None, "
        r"num_dims='deprecated',\n      preprocessor=None, "
        r"regularization=0.5, use_pca=True, verbose=False\)")

  def test_nca(self):
    self.assertEqual(str(metric_learn.NCA()),
                     "NCA(max_iter=100, n_components=None, "
                     "num_dims='deprecated', preprocessor=None,\n  "
                     "tol=None, verbose=False)")

  def test_lfda(self):
    self.assertEqual(str(metric_learn.LFDA()),
                     "LFDA(embedding_type='weighted', k=None, "
                     "n_components=None,\n   num_dims='deprecated', "
                     "preprocessor=None)")
=======
      str(metric_learn.LMNN()),
      r"(python_)?LMNN\(convergence_tol=0.001, k=3, learn_rate=1e-07, "
      r"max_iter=1000,\s+min_iter=50, preprocessor=None, "
      r"regularization=0.5, use_pca=True,\s+verbose=False\)")

  def test_nca(self):
    self.assertEqual(remove_spaces(str(metric_learn.NCA())),
                     remove_spaces(
                       "NCA(max_iter=100, num_dims=None, preprocessor=None, "
                       "tol=None, verbose=False)"))

  def test_lfda(self):
    self.assertEqual(remove_spaces(str(metric_learn.LFDA())),
                     remove_spaces(
                       "LFDA(embedding_type='weighted', k=None, "
                       "num_dims=None, "
                       "preprocessor=None)"))
>>>>>>> 187b59e9

  def test_itml(self):
    self.assertEqual(remove_spaces(str(metric_learn.ITML())),
                     remove_spaces("""
ITML(A0=None, convergence_threshold=0.001, gamma=1.0, max_iter=1000,
   preprocessor=None, verbose=False)
"""))
    self.assertEqual(remove_spaces(str(metric_learn.ITML_Supervised())),
                     remove_spaces("""
ITML_Supervised(A0=None, bounds='deprecated', convergence_threshold=0.001,
        gamma=1.0, max_iter=1000, num_constraints=None,
        num_labeled='deprecated', preprocessor=None, verbose=False)
"""))

  def test_lsml(self):
    self.assertEqual(
      remove_spaces(str(metric_learn.LSML())),
      remove_spaces(
        "LSML(max_iter=1000, preprocessor=None, prior=None, tol=0.001, "
        "verbose=False)"))
    self.assertEqual(remove_spaces(str(metric_learn.LSML_Supervised())),
                     remove_spaces("""
LSML_Supervised(max_iter=1000, num_constraints=None, num_labeled='deprecated',
        preprocessor=None, prior=None, tol=0.001, verbose=False,
        weights=None)
"""))

  def test_sdml(self):
    self.assertEqual(remove_spaces(str(metric_learn.SDML())),
                     remove_spaces(
                       "SDML(balance_param=0.5, preprocessor=None, "
                       "sparsity_param=0.01, use_cov=True,"
                       "\n   verbose=False)"))
    self.assertEqual(remove_spaces(str(metric_learn.SDML_Supervised())),
                     remove_spaces("""
SDML_Supervised(balance_param=0.5, num_constraints=None,
        num_labeled='deprecated', preprocessor=None, sparsity_param=0.01,
        use_cov=True, verbose=False)
"""))

  def test_rca(self):
<<<<<<< HEAD
    self.assertEqual(str(metric_learn.RCA()),
                     "RCA(n_components=None, num_dims='deprecated', "
                     "pca_comps=None,\n  preprocessor=None)")
    self.assertEqual(str(metric_learn.RCA_Supervised()),
                     "RCA_Supervised(chunk_size=2, n_components=None, "
                     "num_chunks=100,\n        num_dims='deprecated', "
                     "pca_comps=None, preprocessor=None)")

  def test_mlkr(self):
    self.assertEqual(str(metric_learn.MLKR()),
                     "MLKR(A0=None, max_iter=1000, n_components=None, "
                     "num_dims='deprecated',\n   "
                     "preprocessor=None, tol=None, verbose=False)")
=======
    self.assertEqual(remove_spaces(str(metric_learn.RCA())),
                     remove_spaces("RCA(num_dims=None, pca_comps=None, "
                                   "preprocessor=None)"))
    self.assertEqual(remove_spaces(str(metric_learn.RCA_Supervised())),
                     remove_spaces(
                       "RCA_Supervised(chunk_size=2, num_chunks=100, "
                       "num_dims=None, pca_comps=None,\n        "
                       "preprocessor=None)"))

  def test_mlkr(self):
    self.assertEqual(remove_spaces(str(metric_learn.MLKR())),
                     remove_spaces(
                       "MLKR(A0=None, max_iter=1000, num_dims=None, "
                       "preprocessor=None, tol=None,\n   verbose=False)"))
>>>>>>> 187b59e9

  def test_mmc(self):
    self.assertEqual(remove_spaces(str(metric_learn.MMC())),
                     remove_spaces("""
MMC(A0=None, convergence_threshold=0.001, diagonal=False, diagonal_c=1.0,
  max_iter=100, max_proj=10000, preprocessor=None, verbose=False)
"""))
    self.assertEqual(remove_spaces(str(metric_learn.MMC_Supervised())),
                     remove_spaces("""
MMC_Supervised(A0=None, convergence_threshold=1e-06, diagonal=False,
        diagonal_c=1.0, max_iter=100, max_proj=10000, num_constraints=None,
        num_labeled='deprecated', preprocessor=None, verbose=False)
"""))


@pytest.mark.parametrize('estimator, build_dataset', metric_learners,
                         ids=ids_metric_learners)
def test_get_metric_is_independent_from_metric_learner(estimator,
                                                       build_dataset):
  """Tests that the get_metric method returns a function that is independent
  from the original metric learner"""
  input_data, labels, _, X = build_dataset()
  model = clone(estimator)
  set_random_state(model)

  # we fit the metric learner on it and then we compute the metric on some
  # points
  model.fit(input_data, labels)
  metric = model.get_metric()
  score = metric(X[0], X[1])

  # then we refit the estimator on another dataset
  model.fit(np.sin(input_data), labels)

  # we recompute the distance between the two points: it should be the same
  score_bis = metric(X[0], X[1])
  assert score_bis == score


@pytest.mark.parametrize('estimator, build_dataset', metric_learners,
                         ids=ids_metric_learners)
def test_get_metric_raises_error(estimator, build_dataset):
  """Tests that the metric returned by get_metric raises errors similar to
  the distance functions in scipy.spatial.distance"""
  input_data, labels, _, X = build_dataset()
  model = clone(estimator)
  set_random_state(model)
  model.fit(input_data, labels)
  metric = model.get_metric()

  list_test_get_metric_raises = [(X[0].tolist() + [5.2], X[1]),  # vectors with
                                 # different dimensions
                                 (X[0:4], X[1:5]),  # 2D vectors
                                 (X[0].tolist() + [5.2], X[1] + [7.2])]
  # vectors of same dimension but incompatible with what the metric learner
  # was trained on

  for u, v in list_test_get_metric_raises:
    with pytest.raises(ValueError):
      metric(u, v)


@pytest.mark.parametrize('estimator, build_dataset', metric_learners,
                         ids=ids_metric_learners)
def test_get_metric_works_does_not_raise(estimator, build_dataset):
  """Tests that the metric returned by get_metric does not raise errors (or
  warnings) similarly to the distance functions in scipy.spatial.distance"""
  input_data, labels, _, X = build_dataset()
  model = clone(estimator)
  set_random_state(model)
  model.fit(input_data, labels)
  metric = model.get_metric()

  list_test_get_metric_doesnt_raise = [(X[0], X[1]),
                                       (X[0].tolist(), X[1].tolist()),
                                       (X[0][None], X[1][None])]

  for u, v in list_test_get_metric_doesnt_raise:
    with pytest.warns(None) as record:
      metric(u, v)
    assert len(record) == 0

  # Test that the scalar case works
  model.transformer_ = np.array([3.1])
  metric = model.get_metric()
  for u, v in [(5, 6.7), ([5], [6.7]), ([[5]], [[6.7]])]:
    with pytest.warns(None) as record:
      metric(u, v)
    assert len(record) == 0


@pytest.mark.parametrize('estimator, build_dataset', metric_learners,
                         ids=ids_metric_learners)
def test_n_components(estimator, build_dataset):
  """Check that estimators that have a n_components parameters can use it
  and that it actually works as expected"""
  input_data, labels, _, X = build_dataset()
  model = clone(estimator)

  if hasattr(model, 'n_components'):
    set_random_state(model)
    model.set_params(n_components=None)
    model.fit(input_data, labels)
    assert model.transformer_.shape == (X.shape[1], X.shape[1])

    model = clone(estimator)
    set_random_state(model)
    model.set_params(n_components=X.shape[1] - 1)
    model.fit(input_data, labels)
    assert model.transformer_.shape == (X.shape[1] - 1, X.shape[1])

    model = clone(estimator)
    set_random_state(model)
    model.set_params(n_components=X.shape[1] + 1)
    with pytest.raises(ValueError) as expected_err:
      model.fit(input_data, labels)
    assert (str(expected_err.value) ==
            'Invalid n_components, must be in [1, {}]'.format(X.shape[1]))

    model = clone(estimator)
    set_random_state(model)
    model.set_params(n_components=0)
    with pytest.raises(ValueError) as expected_err:
      model.fit(input_data, labels)
    assert (str(expected_err.value) ==
            'Invalid n_components, must be in [1, {}]'.format(X.shape[1]))


if __name__ == '__main__':
  unittest.main()<|MERGE_RESOLUTION|>--- conflicted
+++ resolved
@@ -20,43 +20,23 @@
 
   def test_lmnn(self):
     self.assertRegexpMatches(
-<<<<<<< HEAD
-        str(metric_learn.LMNN()),
-        r"(python_)?LMNN\(convergence_tol=0.001, k=3, learn_rate=1e-07, "
-        r"max_iter=1000,\n      min_iter=50, n_components=None, "
-        r"num_dims='deprecated',\n      preprocessor=None, "
-        r"regularization=0.5, use_pca=True, verbose=False\)")
+      str(metric_learn.LMNN()),
+      r"(python_)?LMNN\(convergence_tol=0.001, k=3, learn_rate=1e-07, "
+      r"max_iter=1000,\s+min_iter=50, n_components=None, "
+      r"num_dims='deprecated',\s+preprocessor=None, "
+      r"regularization=0.5, use_pca=True, verbose=False\)")
 
   def test_nca(self):
     self.assertEqual(str(metric_learn.NCA()),
                      "NCA(max_iter=100, n_components=None, "
-                     "num_dims='deprecated', preprocessor=None,\n  "
+                     "num_dims='deprecated', preprocessor=None, "
                      "tol=None, verbose=False)")
 
   def test_lfda(self):
     self.assertEqual(str(metric_learn.LFDA()),
                      "LFDA(embedding_type='weighted', k=None, "
-                     "n_components=None,\n   num_dims='deprecated', "
+                     "n_components=None, num_dims='deprecated',"
                      "preprocessor=None)")
-=======
-      str(metric_learn.LMNN()),
-      r"(python_)?LMNN\(convergence_tol=0.001, k=3, learn_rate=1e-07, "
-      r"max_iter=1000,\s+min_iter=50, preprocessor=None, "
-      r"regularization=0.5, use_pca=True,\s+verbose=False\)")
-
-  def test_nca(self):
-    self.assertEqual(remove_spaces(str(metric_learn.NCA())),
-                     remove_spaces(
-                       "NCA(max_iter=100, num_dims=None, preprocessor=None, "
-                       "tol=None, verbose=False)"))
-
-  def test_lfda(self):
-    self.assertEqual(remove_spaces(str(metric_learn.LFDA())),
-                     remove_spaces(
-                       "LFDA(embedding_type='weighted', k=None, "
-                       "num_dims=None, "
-                       "preprocessor=None)"))
->>>>>>> 187b59e9
 
   def test_itml(self):
     self.assertEqual(remove_spaces(str(metric_learn.ITML())),
@@ -98,36 +78,24 @@
 """))
 
   def test_rca(self):
-<<<<<<< HEAD
-    self.assertEqual(str(metric_learn.RCA()),
-                     "RCA(n_components=None, num_dims='deprecated', "
-                     "pca_comps=None,\n  preprocessor=None)")
-    self.assertEqual(str(metric_learn.RCA_Supervised()),
-                     "RCA_Supervised(chunk_size=2, n_components=None, "
-                     "num_chunks=100,\n        num_dims='deprecated', "
-                     "pca_comps=None, preprocessor=None)")
-
-  def test_mlkr(self):
-    self.assertEqual(str(metric_learn.MLKR()),
-                     "MLKR(A0=None, max_iter=1000, n_components=None, "
-                     "num_dims='deprecated',\n   "
-                     "preprocessor=None, tol=None, verbose=False)")
-=======
     self.assertEqual(remove_spaces(str(metric_learn.RCA())),
-                     remove_spaces("RCA(num_dims=None, pca_comps=None, "
+                     remove_spaces("RCA(n_components=None, "
+                                   "num_dims='deprecated', "
+                                   "pca_comps=None, "
                                    "preprocessor=None)"))
     self.assertEqual(remove_spaces(str(metric_learn.RCA_Supervised())),
                      remove_spaces(
-                       "RCA_Supervised(chunk_size=2, num_chunks=100, "
-                       "num_dims=None, pca_comps=None,\n        "
+                       "RCA_Supervised(chunk_size=2, "
+                       "n_components=None, num_chunks=100, "
+                       "num_dims='deprecated', pca_comps=None, "
                        "preprocessor=None)"))
 
   def test_mlkr(self):
     self.assertEqual(remove_spaces(str(metric_learn.MLKR())),
                      remove_spaces(
-                       "MLKR(A0=None, max_iter=1000, num_dims=None, "
-                       "preprocessor=None, tol=None,\n   verbose=False)"))
->>>>>>> 187b59e9
+                       "MLKR(A0=None, max_iter=1000, n_components=None, "
+                       "num_dims='deprecated', "
+                       "preprocessor=None, tol=None, verbose=False)"))
 
   def test_mmc(self):
     self.assertEqual(remove_spaces(str(metric_learn.MMC())),
